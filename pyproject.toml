[build-system]
requires = ["hatchling"]
build-backend = "hatchling.build"

[project]
name = "secops"
<<<<<<< HEAD
version = "0.18.3"
=======
version = "0.19.0"
>>>>>>> 08f46552
description = "Python SDK for wrapping the Google SecOps API for common use cases"
readme = "README.md"
requires-python = ">=3.7"
license = "Apache-2.0"
authors = [
    { name = "Google SecOps Team", email = "chronicle@google.com" }
]
keywords = ["google", "security", "chronicle", "secops"]
classifiers = [
    "Development Status :: 3 - Alpha",
    "Intended Audience :: Developers",
    "License :: OSI Approved :: Apache Software License",
    "Programming Language :: Python :: 3",
    "Programming Language :: Python :: 3.7",
    "Programming Language :: Python :: 3.8",
    "Programming Language :: Python :: 3.9",
    "Programming Language :: Python :: 3.10",
    "Topic :: Security",
]
dependencies = [
    "google-auth>=2.0.0",
    "google-auth-httplib2>=0.1.0",
    "google-api-python-client>=2.0.0",
]

[project.urls]
Homepage = "https://github.com/google/secops-wrapper"
Documentation = "https://github.com/google/secops-wrapper#readme"
Repository = "https://github.com/google/secops-wrapper.git"
Issues = "https://github.com/google/secops-wrapper/issues"

[project.optional-dependencies]
test = [
    "pytest>=7.0.0",
    "pytest-cov>=3.0.0",
    "tox>=3.24.0",
    "python-dotenv>=0.17.1",
]
docs = [
    "sphinx>=4.0.0",
    "sphinx-rtd-theme>=1.0.0",
]

[tool.pytest.ini_options]
testpaths = ["tests"]
python_files = ["test_*.py"]
addopts = "-v --cov=secops"
markers = [
    "integration: marks tests as integration tests that interact with real APIs",
]

[project.scripts]
secops = "secops.cli:main"

[tool.hatch.build]
sources = ["src"]<|MERGE_RESOLUTION|>--- conflicted
+++ resolved
@@ -4,11 +4,7 @@
 
 [project]
 name = "secops"
-<<<<<<< HEAD
-version = "0.18.3"
-=======
 version = "0.19.0"
->>>>>>> 08f46552
 description = "Python SDK for wrapping the Google SecOps API for common use cases"
 readme = "README.md"
 requires-python = ">=3.7"
