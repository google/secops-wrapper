# Copyright 2025 Google LLC
#
# Licensed under the Apache License, Version 2.0 (the "License");
# you may not use this file except in compliance with the License.
# You may obtain a copy of the License at
#
#     http://www.apache.org/licenses/LICENSE-2.0
#
# Unless required by applicable law or agreed to in writing, software
# distributed under the License is distributed on an "AS IS" BASIS,
# WITHOUT WARRANTIES OR CONDITIONS OF ANY KIND, either express or implied.
# See the License for the specific language governing permissions and
# limitations under the License.
#
"""Parser management functionality for Chronicle."""

import base64
<<<<<<< HEAD
from typing import Any, Dict, List, Optional, Union
=======
from typing import Any
>>>>>>> 6d117d93

from secops.exceptions import APIError

# Constants for size limits
MAX_LOG_SIZE = 10 * 1024 * 1024  # 10MB per log
MAX_LOGS = 1000  # Maximum number of logs to process
MAX_TOTAL_SIZE = 50 * 1024 * 1024  # 50MB total


def activate_parser(
    client: "ChronicleClient",
    log_type: str,
    id: str,  # pylint: disable=redefined-builtin
<<<<<<< HEAD
) -> Dict[str, Any]:
=======
) -> dict[str, Any]:
>>>>>>> 6d117d93
    """Activate a custom parser.

    Args:
        client: ChronicleClient instance
        log_type: Log type of the parser
        id: Parser ID

    Returns:
        Empty JSON object

    Raises:
        APIError: If the API request fails
    """
    url = (
        f"{client.base_url}/{client.instance_id}"
        f"/logTypes/{log_type}/parsers/{id}:activate"
    )
    body = {}
    response = client.session.post(url, json=body)

    if response.status_code != 200:
        raise APIError(f"Failed to activate parser: {response.text}")

    return response.json()


def activate_release_candidate_parser(
    client: "ChronicleClient",
    log_type: str,
    id: str,  # pylint: disable=redefined-builtin
<<<<<<< HEAD
) -> Dict[str, Any]:
=======
) -> dict[str, Any]:
>>>>>>> 6d117d93
    """Activate the release candidate parser making it live for that customer.

    Args:
        client: ChronicleClient instance
        log_type: Log type of the parser
        id: Parser ID

    Returns:
        Empty JSON object

    Raises:
        APIError: If the API request fails
    """
    url = (
        f"{client.base_url}/{client.instance_id}"
        f"/logTypes/{log_type}/parsers/{id}:activateReleaseCandidateParser"
    )
    body = {}
    response = client.session.post(url, json=body)

    if response.status_code != 200:
        raise APIError(f"Failed to activate parser: {response.text}")

    return response.json()


def copy_parser(
    client: "ChronicleClient",
    log_type: str,
    id: str,  # pylint: disable=redefined-builtin
<<<<<<< HEAD
) -> Dict[str, Any]:
=======
) -> dict[str, Any]:
>>>>>>> 6d117d93
    """Makes a copy of a prebuilt parser.

    Args:
        client: ChronicleClient instance
        log_type: Log type of the parser
        id: Parser ID

    Returns:
        Newly copied Parser

    Raises:
        APIError: If the API request fails
    """
    url = (
        f"{client.base_url}/{client.instance_id}"
        f"/logTypes/{log_type}/parsers/{id}:copy"
    )
    body = {}
    response = client.session.post(url, json=body)

    if response.status_code != 200:
        raise APIError(f"Failed to copy parser: {response.text}")

    return response.json()


def create_parser(
    client: "ChronicleClient",
    log_type: str,
    parser_code: str,
    validated_on_empty_logs: bool = True,
) -> dict[str, Any]:
    """Creates a new parser.

    Args:
        client: ChronicleClient instance
        log_type: Log type of the parser
        parser_code: Content of the new parser, used to evaluate logs.
        validated_on_empty_logs: Whether the parser is validated on empty logs.

    Returns:
        Dictionary containing the created parser information

    Raises:
        APIError: If the API request fails
    """
    url = f"{client.base_url}/{client.instance_id}/logTypes/{log_type}/parsers"

    body = {
        "cbn": base64.b64encode(parser_code.encode("utf-8")).decode("utf-8"),
        "validated_on_empty_logs": validated_on_empty_logs,
    }

    response = client.session.post(url, json=body)

    if response.status_code != 200:
        raise APIError(f"Failed to create parser: {response.text}")

    return response.json()


def deactivate_parser(
    client: "ChronicleClient",
    log_type: str,
    id: str,  # pylint: disable=redefined-builtin
<<<<<<< HEAD
) -> Dict[str, Any]:
=======
) -> dict[str, Any]:
>>>>>>> 6d117d93
    """Deactivate a custom parser.

    Args:
        client: ChronicleClient instance
        log_type: Log type of the parser
        id: Parser ID

    Returns:
        Empty JSON object

    Raises:
        APIError: If the API request fails
    """
    url = (
        f"{client.base_url}/{client.instance_id}"
        f"/logTypes/{log_type}/parsers/{id}:deactivate"
    )
    body = {}
    response = client.session.post(url, json=body)

    if response.status_code != 200:
        raise APIError(f"Failed to deactivate parser: {response.text}")

    return response.json()


def delete_parser(
    client: "ChronicleClient",
    log_type: str,
    id: str,  # pylint: disable=redefined-builtin
    force: bool = False,
) -> dict[str, Any]:
    """Delete a parser.

    Args:
        client: ChronicleClient instance
        log_type: Log type of the parser
        id: Parser ID
        force: Flag to forcibly delete an ACTIVE parser.

    Returns:
        Empty JSON object

    Raises:
        APIError: If the API request fails
    """
    url = (
        f"{client.base_url}/{client.instance_id}"
        f"/logTypes/{log_type}/parsers/{id}"
    )
    params = {"force": force}
    response = client.session.delete(url, params=params)

    if response.status_code != 200:
        raise APIError(f"Failed to delete parser: {response.text}")

    return response.json()


def get_parser(
    client: "ChronicleClient",
    log_type: str,
    id: str,  # pylint: disable=redefined-builtin
<<<<<<< HEAD
) -> Dict[str, Any]:
=======
) -> dict[str, Any]:
>>>>>>> 6d117d93
    """Get a Parser by ID.

    Args:
        client: ChronicleClient instance
        log_type: Log type of the parser
        id: Parser ID

    Returns:
        SecOps Parser

    Raises:
        APIError: If the API request fails
    """
    url = (
        f"{client.base_url}/{client.instance_id}"
        f"/logTypes/{log_type}/parsers/{id}"
    )
    response = client.session.get(url)

    if response.status_code != 200:
        raise APIError(f"Failed to get parser: {response.text}")

    return response.json()


def list_parsers(
    client: "ChronicleClient",
    log_type: str = "-",
<<<<<<< HEAD
    page_size: Optional[int] = None,
    page_token: Optional[str] = None,
    filter: str = None,  # pylint: disable=redefined-builtin
) -> Union[List[Any], Dict[str, Any]]:
=======
    page_size: int | None = None,
    page_token: str | None = None,
    filter: str = None,  # pylint: disable=redefined-builtin
) -> list[Any] | dict[str, Any]:
>>>>>>> 6d117d93
    """List parsers.

    Args:
        client: ChronicleClient instance
        log_type: Log type to filter by
        page_size: The maximum number of parsers to return per page.
            If provided, returns raw API response with pagination info.
            If None (default), auto-paginates and returns all parsers.
        page_token: A page token, received from a previous ListParsers call.
        filter: Optional filter expression

    Returns:
        If page_size is None: List of all parsers.
        If page_size is provided: List of parsers with next page token if
            available.

    Raises:
        APIError: If the API request fails
    """
    more = True
    parsers = []

    while more:
        url = (
            f"{client.base_url}/{client.instance_id}"
            f"/logTypes/{log_type}/parsers"
        )

        params = {}

        if page_size:
            params["pageSize"] = page_size
        if page_token:
            params["pageToken"] = page_token
        if filter:
            params["filter"] = filter

        response = client.session.get(url, params=params)

        if response.status_code != 200:
            raise APIError(f"Failed to list parsers: {response.text}")

        data = response.json()

        if page_size is not None:
            return data

        if "parsers" in data:
            parsers.extend(data["parsers"])

        if "nextPageToken" in data:
            page_token = data["nextPageToken"]
        else:
            more = False

    return parsers


def run_parser(
    client: "ChronicleClient",
    log_type: str,
    parser_code: str,
    parser_extension_code: str | None,
    logs: list[str],
    statedump_allowed: bool = False,
) -> dict[str, Any]:
    """Run parser against sample logs.

    Args:
        client: ChronicleClient instance
        log_type: Log type of the parser (e.g., "WINDOWS_AD", "OKTA")
        parser_code: Content of the parser code to evaluate logs
        parser_extension_code: Optional content of the parser extension
        logs: List of log strings to test parser against
        statedump_allowed: Whether statedump filter is enabled for the config

    Returns:
        Dictionary containing the parser evaluation results with structure:
        {
            "runParserResults": [
                {
                    "parsedEvents": [...],
                    "errors": [...]
                }
            ]
        }

    Raises:
        ValueError: If input parameters are invalid
        APIError: If the API request fails or returns an error
    """
    # Input validation
    if not log_type:
        raise ValueError("log_type cannot be empty")

    if not parser_code:
        raise ValueError("parser_code cannot be empty")

    if not isinstance(logs, list):
        raise TypeError(f"logs must be a list, got {type(logs).__name__}")

    if not logs:
        raise ValueError("At least one log must be provided")

    # Validate log entries
    total_size = 0
    for i, log in enumerate(logs):
        if not isinstance(log, str):
            raise TypeError(
                f"All logs must be strings, but log at index {i} is "
                f"{type(log).__name__}"
            )

        log_size = len(log.encode("utf-8"))
        if log_size > MAX_LOG_SIZE:
            raise ValueError(
                f"Log at index {i} exceeds maximum size of {MAX_LOG_SIZE} bytes"
                f" (actual size: {log_size} bytes)"
            )
        total_size += log_size

    # Check total size
    if total_size > MAX_TOTAL_SIZE:
        raise ValueError(
            f"Total size of all logs ({total_size} bytes) exceeds maximum of "
            f"{MAX_TOTAL_SIZE} bytes"
        )

    # Check number of logs
    if len(logs) > MAX_LOGS:
        raise ValueError(
            f"Number of logs ({len(logs)}) exceeds maximum of {MAX_LOGS}"
        )

    # Validate parser_extension_code type if provided
    if parser_extension_code is not None and not isinstance(
        parser_extension_code, str
    ):
        raise TypeError(
            "parser_extension_code must be a string or None, got "
            f"{type(parser_extension_code).__name__}"
        )

    # Build request
    url = (
        f"{client.base_url}/{client.instance_id}"
        f"/logTypes/{log_type}:runParser"
    )

    parser = {
        "cbn": base64.b64encode(parser_code.encode("utf-8")).decode("utf-8")
    }

    parser_extension = None
    if parser_extension_code:
        parser_extension = {
            "cbn_snippet": base64.b64encode(
                parser_extension_code.encode("utf-8")
            ).decode("utf-8")
        }

    body = {
        "parser": parser,
        "parser_extension": parser_extension,
        "log": [
            base64.b64encode(log.encode("utf-8")).decode("utf-8")
            for log in logs
        ],
        "statedump_allowed": statedump_allowed,
    }

    response = client.session.post(url, json=body)

    if response.status_code != 200:
        # Provide detailed error messages based on status code
        error_detail = f"Failed to evaluate parser for log type '{log_type}'"

        if response.status_code == 400:
            error_detail += f" - Bad request: {response.text}"
            if "Invalid log type" in response.text:
                error_detail += f". Log type '{log_type}' may not be valid."
            elif "Invalid parser" in response.text:
                error_detail += ". Parser code may contain syntax errors."
        elif response.status_code == 404:
            error_detail += f" - Log type '{log_type}' not found"
        elif response.status_code == 413:
            error_detail += (
                " - Request too large. Try reducing the number or size of logs."
            )
        elif response.status_code == 500:
            error_detail += f" - Internal server error: {response.text}"
        else:
            error_detail += f" - HTTP {response.status_code}: {response.text}"

        raise APIError(error_detail)

    return response.json()<|MERGE_RESOLUTION|>--- conflicted
+++ resolved
@@ -15,11 +15,7 @@
 """Parser management functionality for Chronicle."""
 
 import base64
-<<<<<<< HEAD
-from typing import Any, Dict, List, Optional, Union
-=======
 from typing import Any
->>>>>>> 6d117d93
 
 from secops.exceptions import APIError
 
@@ -33,11 +29,7 @@
     client: "ChronicleClient",
     log_type: str,
     id: str,  # pylint: disable=redefined-builtin
-<<<<<<< HEAD
-) -> Dict[str, Any]:
-=======
-) -> dict[str, Any]:
->>>>>>> 6d117d93
+) -> dict[str, Any]:
     """Activate a custom parser.
 
     Args:
@@ -68,11 +60,7 @@
     client: "ChronicleClient",
     log_type: str,
     id: str,  # pylint: disable=redefined-builtin
-<<<<<<< HEAD
-) -> Dict[str, Any]:
-=======
-) -> dict[str, Any]:
->>>>>>> 6d117d93
+) -> dict[str, Any]:
     """Activate the release candidate parser making it live for that customer.
 
     Args:
@@ -103,11 +91,7 @@
     client: "ChronicleClient",
     log_type: str,
     id: str,  # pylint: disable=redefined-builtin
-<<<<<<< HEAD
-) -> Dict[str, Any]:
-=======
-) -> dict[str, Any]:
->>>>>>> 6d117d93
+) -> dict[str, Any]:
     """Makes a copy of a prebuilt parser.
 
     Args:
@@ -173,11 +157,7 @@
     client: "ChronicleClient",
     log_type: str,
     id: str,  # pylint: disable=redefined-builtin
-<<<<<<< HEAD
-) -> Dict[str, Any]:
-=======
-) -> dict[str, Any]:
->>>>>>> 6d117d93
+) -> dict[str, Any]:
     """Deactivate a custom parser.
 
     Args:
@@ -241,11 +221,7 @@
     client: "ChronicleClient",
     log_type: str,
     id: str,  # pylint: disable=redefined-builtin
-<<<<<<< HEAD
-) -> Dict[str, Any]:
-=======
-) -> dict[str, Any]:
->>>>>>> 6d117d93
+) -> dict[str, Any]:
     """Get a Parser by ID.
 
     Args:
@@ -274,17 +250,10 @@
 def list_parsers(
     client: "ChronicleClient",
     log_type: str = "-",
-<<<<<<< HEAD
-    page_size: Optional[int] = None,
-    page_token: Optional[str] = None,
-    filter: str = None,  # pylint: disable=redefined-builtin
-) -> Union[List[Any], Dict[str, Any]]:
-=======
     page_size: int | None = None,
     page_token: str | None = None,
     filter: str = None,  # pylint: disable=redefined-builtin
 ) -> list[Any] | dict[str, Any]:
->>>>>>> 6d117d93
     """List parsers.
 
     Args:
