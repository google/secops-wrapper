--- conflicted
+++ resolved
@@ -4,11 +4,7 @@
 
 [project]
 name = "secops"
-<<<<<<< HEAD
-version = "0.27.0"
-=======
 version = "0.27.1"
->>>>>>> 2c55d681
 description = "Python SDK for wrapping the Google SecOps API for common use cases"
 readme = "README.md"
 requires-python = ">=3.10"
