# Copyright 2025 Google LLC
#
# Licensed under the Apache License, Version 2.0 (the "License");
# you may not use this file except in compliance with the License.
# You may obtain a copy of the License at
#
#     http://www.apache.org/licenses/LICENSE-2.0
#
# Unless required by applicable law or agreed to in writing, software
# distributed under the License is distributed on an "AS IS" BASIS,
# WITHOUT WARRANTIES OR CONDITIONS OF ANY KIND, either express or implied.
# See the License for the specific language governing permissions and
# limitations under the License.
#
"""Chronicle API client."""
import ipaddress
import re
from datetime import datetime
from enum import Enum
from typing import Any, Dict, Iterator, List, Literal, Optional, Union

from google.auth.transport import requests as google_auth_requests

from secops import auth as secops_auth
from secops.auth import RetryConfig
from secops.chronicle.alert import get_alerts as _get_alerts
from secops.chronicle.case import get_cases_from_list
from secops.chronicle.dashboard import DashboardAccessType, DashboardView
from secops.chronicle.dashboard import add_chart as _add_chart
from secops.chronicle.dashboard import create_dashboard as _create_dashboard
from secops.chronicle.dashboard import import_dashboard as _import_dashboard
from secops.chronicle.dashboard import export_dashboard as _export_dashboard
from secops.chronicle.dashboard import delete_dashboard as _delete_dashboard
from secops.chronicle.dashboard import (
    duplicate_dashboard as _duplicate_dashboard,
)
from secops.chronicle.dashboard import edit_chart as _edit_chart
from secops.chronicle.dashboard import get_chart as _get_chart
from secops.chronicle.dashboard import get_dashboard as _get_dashboard
from secops.chronicle.dashboard import list_dashboards as _list_dashboards
from secops.chronicle.dashboard import remove_chart as _remove_chart
from secops.chronicle.dashboard import update_dashboard as _update_dashboard
from secops.chronicle.dashboard_query import (
    execute_query as _execute_dashboard_query,
)
from secops.chronicle.dashboard_query import (
    get_execute_query as _get_execute_query,
)
from secops.chronicle.data_export import (
    cancel_data_export as _cancel_data_export,
)
from secops.chronicle.data_export import (
    create_data_export as _create_data_export,
)
from secops.chronicle.data_export import (
    fetch_available_log_types as _fetch_available_log_types,
)
from secops.chronicle.data_export import get_data_export as _get_data_export
from secops.chronicle.data_table import DataTableColumnType
from secops.chronicle.data_table import create_data_table as _create_data_table
from secops.chronicle.data_table import (
    create_data_table_rows as _create_data_table_rows,
)
from secops.chronicle.data_table import delete_data_table as _delete_data_table
from secops.chronicle.data_table import (
    delete_data_table_rows as _delete_data_table_rows,
)
from secops.chronicle.data_table import get_data_table as _get_data_table
from secops.chronicle.data_table import (
    list_data_table_rows as _list_data_table_rows,
)
from secops.chronicle.data_table import list_data_tables as _list_data_tables
from secops.chronicle.data_table import (
    replace_data_table_rows as _replace_data_table_rows,
)
from secops.chronicle.data_table import update_data_table as _update_data_table
from secops.chronicle.entity import _detect_value_type_for_query
from secops.chronicle.entity import summarize_entity as _summarize_entity
from secops.chronicle.feeds import CreateFeedModel, UpdateFeedModel
from secops.chronicle.feeds import create_feed as _create_feed
from secops.chronicle.feeds import delete_feed as _delete_feed
from secops.chronicle.feeds import disable_feed as _disable_feed
from secops.chronicle.feeds import enable_feed as _enable_feed
from secops.chronicle.feeds import generate_secret as _generate_secret
from secops.chronicle.feeds import get_feed as _get_feed
from secops.chronicle.feeds import list_feeds as _list_feeds
from secops.chronicle.feeds import update_feed as _update_feed
from secops.chronicle.gemini import GeminiResponse
from secops.chronicle.gemini import opt_in_to_gemini as _opt_in_to_gemini
from secops.chronicle.gemini import query_gemini as _query_gemini
from secops.chronicle.ioc import list_iocs as _list_iocs
from secops.chronicle.log_ingest import create_forwarder as _create_forwarder
from secops.chronicle.log_ingest import delete_forwarder as _delete_forwarder
from secops.chronicle.log_ingest import get_forwarder as _get_forwarder
from secops.chronicle.log_ingest import (
    get_or_create_forwarder as _get_or_create_forwarder,
)
from secops.chronicle.log_ingest import ingest_log as _ingest_log
from secops.chronicle.log_ingest import ingest_udm as _ingest_udm
from secops.chronicle.log_ingest import list_forwarders as _list_forwarders
from secops.chronicle.log_ingest import update_forwarder as _update_forwarder
from secops.chronicle.log_types import LogType
from secops.chronicle.log_types import get_all_log_types as _get_all_log_types
from secops.chronicle.log_types import (
    get_log_type_description as _get_log_type_description,
)
from secops.chronicle.log_types import is_valid_log_type as _is_valid_log_type
from secops.chronicle.log_types import search_log_types as _search_log_types
from secops.chronicle.models import (
    CaseList,
    DashboardChart,
    DashboardQuery,
    EntitySummary,
    InputInterval,
    TileType,
)
from secops.chronicle.nl_search import nl_search as _nl_search
from secops.chronicle.nl_search import translate_nl_to_udm
from secops.chronicle.parser import activate_parser as _activate_parser
from secops.chronicle.parser import (
    activate_release_candidate_parser as _activate_release_candidate_parser,
)
from secops.chronicle.parser import copy_parser as _copy_parser
from secops.chronicle.parser import create_parser as _create_parser
from secops.chronicle.parser import deactivate_parser as _deactivate_parser
from secops.chronicle.parser import delete_parser as _delete_parser
from secops.chronicle.parser import get_parser as _get_parser
from secops.chronicle.parser import list_parsers as _list_parsers
from secops.chronicle.parser import run_parser as _run_parser
from secops.chronicle.parser_extension import ParserExtensionConfig
from secops.chronicle.parser_extension import (
    activate_parser_extension as _activate_parser_extension,
)
from secops.chronicle.parser_extension import (
    create_parser_extension as _create_parser_extension,
)
from secops.chronicle.parser_extension import (
    delete_parser_extension as _delete_parser_extension,
)
from secops.chronicle.parser_extension import (
    get_parser_extension as _get_parser_extension,
)
from secops.chronicle.parser_extension import (
    list_parser_extensions as _list_parser_extensions,
)
from secops.chronicle.reference_list import (
    ReferenceListSyntaxType,
    ReferenceListView,
)
from secops.chronicle.reference_list import (
    create_reference_list as _create_reference_list,
)
from secops.chronicle.reference_list import (
    get_reference_list as _get_reference_list,
)
from secops.chronicle.reference_list import (
    list_reference_lists as _list_reference_lists,
)
from secops.chronicle.reference_list import (
    update_reference_list as _update_reference_list,
)

# Import rule functions
from secops.chronicle.rule import create_rule as _create_rule
from secops.chronicle.rule import delete_rule as _delete_rule
from secops.chronicle.rule import enable_rule as _enable_rule
from secops.chronicle.rule import get_rule as _get_rule
from secops.chronicle.rule import list_rules as _list_rules
from secops.chronicle.rule import run_rule_test
from secops.chronicle.rule import search_rules as _search_rules
from secops.chronicle.rule import update_rule as _update_rule
from secops.chronicle.rule import set_rule_alerting as _set_rule_alerting
from secops.chronicle.rule import (
    update_rule_deployment as _update_rule_deployment,
)
from secops.chronicle.rule_alert import (
    bulk_update_alerts as _bulk_update_alerts,
)
from secops.chronicle.rule_alert import get_alert as _get_alert
from secops.chronicle.rule_alert import (
    search_rule_alerts as _search_rule_alerts,
)
from secops.chronicle.rule_alert import update_alert as _update_alert
from secops.chronicle.rule_detection import list_detections as _list_detections
from secops.chronicle.rule_detection import list_errors as _list_errors
from secops.chronicle.rule_exclusion import (
    RuleExclusionType,
    UpdateRuleDeployment,
)
from secops.chronicle.rule_exclusion import (
    compute_rule_exclusion_activity as _compute_rule_exclusion_activity,
)
from secops.chronicle.rule_exclusion import (
    create_rule_exclusion as _create_rule_exclusion,
)
from secops.chronicle.rule_exclusion import (
    get_rule_exclusion as _get_rule_exclusion,
)
from secops.chronicle.rule_exclusion import (
    get_rule_exclusion_deployment as _get_rule_exclusion_deployment,
)
from secops.chronicle.rule_exclusion import (
    list_rule_exclusions as _list_rule_exclusions,
)
from secops.chronicle.rule_exclusion import (
    patch_rule_exclusion as _patch_rule_exclusion,
)
from secops.chronicle.rule_exclusion import (
    update_rule_exclusion_deployment as _update_rule_exclusion_deployment,
)
from secops.chronicle.rule_retrohunt import (
    create_retrohunt as _create_retrohunt,
)
from secops.chronicle.rule_retrohunt import get_retrohunt as _get_retrohunt
from secops.chronicle.rule_set import (
    batch_update_curated_rule_set_deployments as _batch_update_curated_rule_set_deployments,  # pylint: disable=line-too-long
)
from secops.chronicle.rule_validation import validate_rule as _validate_rule
from secops.chronicle.search import search_udm as _search_udm
from secops.chronicle.stats import get_stats as _get_stats
from secops.chronicle.udm_mapping import RowLogFormat
from secops.chronicle.udm_mapping import (
    generate_udm_key_value_mappings as _generate_udm_key_value_mappings,
)

# Import functions from the new modules
from secops.chronicle.udm_search import (
    fetch_udm_search_csv as _fetch_udm_search_csv,
)
from secops.chronicle.udm_search import (
    find_udm_field_values as _find_udm_field_values,
)
from secops.chronicle.validate import validate_query as _validate_query
from secops.exceptions import SecOpsError
from secops.chronicle.rule import get_rule_deployment as _get_rule_deployment
from secops.chronicle.rule import (
    list_rule_deployments as _list_rule_deployments,
)


class ValueType(Enum):
    """Chronicle API value types."""

    ASSET_IP_ADDRESS = "ASSET_IP_ADDRESS"
    MAC = "MAC"
    HOSTNAME = "HOSTNAME"
    DOMAIN_NAME = "DOMAIN_NAME"
    HASH_MD5 = "HASH_MD5"
    HASH_SHA256 = "HASH_SHA256"
    HASH_SHA1 = "HASH_SHA1"
    EMAIL = "EMAIL"
    USERNAME = "USERNAME"


def _detect_value_type(value: str) -> tuple[Optional[str], Optional[str]]:
    """Detect value type from a string.

    Args:
        value: The value to detect type for

    Returns:
        Tuple of (field_path, value_type) where one or both may be None
    """
    # Try to detect IP address
    try:
        ipaddress.ip_address(value)
        return "principal.ip", None
    except ValueError:
        pass

    # Try to detect MD5 hash
    if re.match(r"^[a-fA-F0-9]{32}$", value):
        return "target.file.md5", None

    # Try to detect SHA-1 hash
    if re.match(r"^[a-fA-F0-9]{40}$", value):
        return "target.file.sha1", None

    # Try to detect SHA-256 hash
    if re.match(r"^[a-fA-F0-9]{64}$", value):
        return "target.file.sha256", None

    # Try to detect domain name
    if re.match(
        r"^[a-zA-Z0-9][a-zA-Z0-9-]{0,61}[a-zA-Z0-9](?:\.[a-zA-Z]{2,})+$", value
    ):
        return None, "DOMAIN_NAME"

    # Try to detect email address
    if re.match(r"^[a-zA-Z0-9._%+-]+@[a-zA-Z0-9.-]+\.[a-zA-Z]{2,}$", value):
        return None, "EMAIL"

    # Try to detect MAC address
    if re.match(r"^([0-9A-Fa-f]{2}[:-]){5}([0-9A-Fa-f]{2})$", value):
        return None, "MAC"

    # Try to detect hostname (simple rule)
    if re.match(r"^[a-zA-Z0-9]([a-zA-Z0-9-]*[a-zA-Z0-9])?$", value):
        return None, "HOSTNAME"

    # If no match found
    return None, None


class ChronicleClient:
    """Client for the Chronicle API."""

    def __init__(
        self,
        project_id: str,
        customer_id: str,
        region: str = "us",
        auth: Optional[Any] = None,
        session: Optional[Any] = None,
        extra_scopes: Optional[List[str]] = None,
        credentials: Optional[Any] = None,
        retry_config: Optional[Union[RetryConfig, Dict[str, Any], bool]] = None,
    ):
        """Initialize ChronicleClient.

        Args:
            project_id: Google Cloud project ID
            customer_id: Chronicle customer ID
            region: Chronicle region, typically "us" or "eu"
            auth: Authentication object
            session: Custom session object
            extra_scopes: Additional OAuth scopes
            credentials: Credentials object
            retry_config: Request retry configurations.
                If set to false, retry will be disabled.
        """
        self.project_id = project_id
        self.customer_id = customer_id
        self.region = region
        self._default_forwarder_display_name: str = "Wrapper-SDK-Forwarder"
        self._cached_default_forwarder_id: Optional[str] = None

        # Format the instance ID to match the expected format
        if region in ["dev", "staging"]:
            # For dev and staging environments,
            # use a different instance ID format
            self.instance_id = (
                f"projects/{project_id}/locations/us/instances/{customer_id}"
            )
            # Set up the base URL for dev/staging
            if region == "dev":
                self.base_url = (
                    "https://autopush-chronicle.sandbox.googleapis.com/v1alpha"
                )
                self.base_v1_url = (
                    "https://autopush-chronicle.sandbox.googleapis.com/v1"
                )
            else:  # staging
                self.base_url = (
                    "https://staging-chronicle.sandbox.googleapis.com/v1alpha"
                )
                self.base_v1_url = (
                    "https://staging-chronicle.sandbox.googleapis.com/v1"
                )
        else:
            # Standard production regions use the normal format
            self.instance_id = (
                f"projects/{project_id}/locations/{region}/"
                f"instances/{customer_id}"
            )
            # Set up the base URL
            self.base_url = (
                f"https://{self.region}-chronicle.googleapis.com/v1alpha"
            )
            self.base_v1_url = (
                f"https://{self.region}-chronicle.googleapis.com/v1"
            )

        # Create a session with authentication
        if session:
            self._session = session
        else:
            if auth is None:
                auth = secops_auth.SecOpsAuth(
                    scopes=[
                        "https://www.googleapis.com/auth/cloud-platform",
                        "https://www.googleapis.com/auth/chronicle-backstory",
                    ]
                    + (extra_scopes or []),
                    credentials=credentials,
                    retry_config=retry_config,
                )

            self._session = auth.session

        # Ensure custom user agent is set
        if hasattr(self._session, "headers"):
            self._session.headers["User-Agent"] = "secops-wrapper-sdk"

    @property
    def session(self) -> google_auth_requests.AuthorizedSession:
        """Get an authenticated session.

        Returns:
            Authorized session for API requests
        """
        return self._session

    def fetch_udm_search_csv(
        self,
        query: str,
        start_time: datetime,
        end_time: datetime,
        fields: list[str],
        case_insensitive: bool = True,
    ) -> str:
        """Fetch UDM search results in CSV format.

        Args:
            query: Chronicle search query
            start_time: Search start time
            end_time: Search end time
            fields: List of fields to include in results
            case_insensitive: Whether to perform case-insensitive search

        Returns:
            CSV formatted string of results

        Raises:
            APIError: If the API request fails
        """
        return _fetch_udm_search_csv(
            self, query, start_time, end_time, fields, case_insensitive
        )

    def validate_query(self, query: str) -> Dict[str, Any]:
        """Validate a Chronicle search query.

        Args:
            query: Chronicle search query to validate

        Returns:
            Dictionary with validation results

        Raises:
            APIError: If the API request fails
        """
        return _validate_query(self, query)

    def get_stats(
        self,
        query: str,
        start_time: datetime,
        end_time: datetime,
        max_values: int = 60,
        timeout: int = 120,
        max_events: int = 10000,
        case_insensitive: bool = True,
        max_attempts: int = 30,
    ) -> Dict[str, Any]:
        """Get statistics from a Chronicle search query.

        Args:
            query: Chronicle search query in stats format
            start_time: Search start time
            end_time: Search end time
            max_values: Maximum number of values to return per field
            timeout: Timeout in seconds for API request (default: 120)
            max_events: Maximum number of events to process
            case_insensitive: Whether to perform case-insensitive search
            max_attempts: Maximum number of polling attempts (deprecated)

        Returns:
            Dictionary with search statistics containing:
            - columns: List of column names
            - rows: List of dictionaries with row data
            - total_rows: Total number of rows

        Raises:
            APIError: If the API request fails
        """
        return _get_stats(
            self,
            query,
            start_time,
            end_time,
            max_values,
            timeout,
            max_events,
            case_insensitive,
            max_attempts,
        )

    def _process_stats_results(self, results: Dict[str, Any]) -> Dict[str, Any]:
        """Process stats search results.

        Args:
            results: Stats search results from API

        Returns:
            Processed statistics
        """
        processed_results = {"total_rows": 0, "columns": [], "rows": []}

        # Return early if no stats results
        if "stats" not in results or "results" not in results["stats"]:
            return processed_results

        # Extract columns
        columns = []
        column_data = {}

        for col_data in results["stats"]["results"]:
            col_name = col_data.get("column", "")
            columns.append(col_name)

            # Process values for this column
            values = []
            for val_data in col_data.get("values", []):
                if "value" in val_data:
                    val = val_data["value"]
                    if "int64Val" in val:
                        values.append(int(val["int64Val"]))
                    elif "doubleVal" in val:
                        values.append(float(val["doubleVal"]))
                    elif "stringVal" in val:
                        values.append(val["stringVal"])
                    else:
                        values.append(None)
                else:
                    values.append(None)

            column_data[col_name] = values

        # Build result rows
        rows = []
        if columns and all(col in column_data for col in columns):
            max_rows = max(len(column_data[col]) for col in columns)
            processed_results["total_rows"] = max_rows

            for i in range(max_rows):
                row = {}
                for col in columns:
                    col_values = column_data[col]
                    row[col] = col_values[i] if i < len(col_values) else None
                rows.append(row)

        processed_results["columns"] = columns
        processed_results["rows"] = rows

        return processed_results

    def search_udm(
        self,
        query: str,
        start_time: datetime,
        end_time: datetime,
        max_events: int = 10000,
        case_insensitive: bool = True,
        max_attempts: int = 30,
        timeout: int = 30,
        debug: bool = False,
    ) -> Dict[str, Any]:
        """Search UDM events in Chronicle.

        Args:
            query: Chronicle search query
            start_time: Search start time
            end_time: Search end time
            max_events: Maximum events to return
            case_insensitive: Whether to perform case-insensitive search
            max_attempts: Maximum number of polling attempts (default: 30)
            timeout: Timeout in seconds for each API request (default: 30)
            debug: Print debug information during execution

        Returns:
            Dictionary with search results containing:
            - events: List of UDM events with 'name' and 'udm' fields
            - total_events: Number of events returned
            - more_data_available: Boolean indicating
                if more results are available

        Raises:
            APIError: If the API request fails
        """
        return _search_udm(
            self,
            query,
            start_time,
            end_time,
            max_events,
            case_insensitive,
            max_attempts,
            timeout,
            debug,
        )

    def find_udm_field_values(
        self, query: str, page_size: Optional[int] = None
    ) -> Dict[str, Any]:
        """Fetch UDM field values that match a query.

        Args:
            query: The partial UDM field value to match
            page_size: The maximum number of value matches to return

        Returns:
            Dictionary containing field values that match the query

           Raises:
            APIError: If the API request fails
        """
        return _find_udm_field_values(self, query=query, page_size=page_size)

    def summarize_entity(
        self,
        value: str,
        start_time: datetime,
        end_time: datetime,
        preferred_entity_type: Optional[str] = None,
        include_all_udm_types: bool = True,
        page_size: int = 1000,
        page_token: Optional[str] = None,
    ) -> EntitySummary:
        """
        Get comprehensive summary information about an entity
        (IP, domain, file hash, etc.).

        This function mimics the Chronicle UI behavior:
        1. It first calls `summarizeEntitiesFromQuery` using a query
            derived from the value.
        2. It identifies a 'primary' entity from the results
            (preferring ASSET for IPs/MACs/Hostnames, FILE for hashes,
            DOMAIN_NAME for domains, USER for emails).
        3. If a primary entity is found, it makes subsequent calls to
            `summarizeEntity` using the primary entity's ID to fetch details
            like alerts, timeline, and prevalence.
        4. It combines all information into a single EntitySummary object.

        Args:
            value: The entity value to search for
                (e.g., "8.8.8.8", "google.com", hash).
            start_time: Start time for the summary data range.
            end_time: End time for the summary data range.
            preferred_entity_type: Optionally hint the preferred type
                                   ("ASSET", "FILE", "DOMAIN_NAME", "USER").
                                   If None, the function attempts to autodetect.
            include_all_udm_types: Whether to include all UDM event types for
                first/last seen times.
            page_size: Maximum number of results per page
                (primarily for alerts).
            page_token: Token for pagination (primarily for alerts).

        Returns:
            An EntitySummary object containing the combined results.

        Raises:
            APIError: If any API request fails or returns unexpected data.
            ValueError: If the input value cannot be mapped to a query.
        """
        return _summarize_entity(
            client=self,
            value=value,
            start_time=start_time,
            end_time=end_time,
            preferred_entity_type=preferred_entity_type,
            include_all_udm_types=include_all_udm_types,
            page_size=page_size,
            page_token=page_token,
        )

    def list_iocs(
        self,
        start_time: datetime,
        end_time: datetime,
        max_matches: int = 1000,
        add_mandiant_attributes: bool = True,
        prioritized_only: bool = False,
    ) -> dict:
        """List IoCs from Chronicle.

        Args:
            start_time: Start time for IoC search
            end_time: End time for IoC search
            max_matches: Maximum number of matches to return
            add_mandiant_attributes: Whether to add Mandiant attributes
            prioritized_only: Whether to only include prioritized IoCs

        Returns:
            Dictionary with IoC matches

        Raises:
            APIError: If the API request fails
        """
        return _list_iocs(
            self,
            start_time,
            end_time,
            max_matches,
            add_mandiant_attributes,
            prioritized_only,
        )

    def get_cases(self, case_ids: list[str]) -> CaseList:
        """Get case information for the specified case IDs.

        Uses the legacy:legacyBatchGetCases endpoint to retrieve multiple cases
        in a single API request.

        Args:
            case_ids: List of case IDs to retrieve (maximum 1000)

        Returns:
            A CaseList object containing the requested cases

        Raises:
            APIError: If the API request fails
            ValueError: If more than 1000 case IDs are provided
        """
        return get_cases_from_list(self, case_ids)

    def get_alerts(
        self,
        start_time: datetime,
        end_time: datetime,
        snapshot_query: str = 'feedback_summary.status != "CLOSED"',
        baseline_query: Optional[str] = None,
        max_alerts: int = 1000,
        enable_cache: bool = True,
        max_attempts: int = 30,
        poll_interval: float = 1.0,
    ) -> dict:
        """Get alerts from Chronicle.

        Args:
            start_time: Start time for alert search
            end_time: End time for alert search
            snapshot_query: Query to filter alerts
            baseline_query: Baseline query to compare against
            max_alerts: Maximum number of alerts to return
            enable_cache: Whether to use cached results
            max_attempts: Maximum number of attempts to poll for results
            poll_interval: Interval between polling attempts in seconds

        Returns:
            Dictionary with alert data

        Raises:
            APIError: If the API request fails or times out
        """
        return _get_alerts(
            self,
            start_time,
            end_time,
            snapshot_query,
            baseline_query,
            max_alerts,
            enable_cache,
            max_attempts,
            poll_interval,
        )

    def _process_alerts_response(self, response) -> list:
        """Process alerts response.

        Args:
            response: Response data from API

        Returns:
            Processed response
        """
        # Simply return the response as it should already be processed
        return response

    def _merge_alert_updates(self, target: dict, updates: list) -> None:
        """Merge alert updates into the target dictionary.

        Args:
            target: Target dictionary to update
            updates: List of updates to apply
        """
        if "alerts" not in target or "alerts" not in target["alerts"]:
            return

        alerts = target["alerts"]["alerts"]

        # Create a map of alerts by ID for faster lookups
        alert_map = {alert["id"]: alert for alert in alerts}

        # Apply updates
        for update in updates:
            if "id" in update and update["id"] in alert_map:
                target_alert = alert_map[update["id"]]

                # Update each field
                for field, value in update.items():
                    if field != "id":
                        if (
                            isinstance(value, dict)
                            and field in target_alert
                            and isinstance(target_alert[field], dict)
                        ):
                            # Merge nested dictionaries
                            target_alert[field].update(value)
                        else:
                            # Replace value
                            target_alert[field] = value

    def _fix_json_formatting(self, json_str: str) -> str:
        """Fix common JSON formatting issues.

        Args:
            json_str: JSON string to fix

        Returns:
            Fixed JSON string
        """
        # Fix trailing commas in objects
        json_str = re.sub(r",\s*}", "}", json_str)
        # Fix trailing commas in arrays
        json_str = re.sub(r",\s*]", "]", json_str)

        return json_str

    def create_parser_extension(
        self,
        log_type: str,
        log: Optional[str] = None,
        parser_config: Optional[str] = None,
        field_extractors: Optional[Union[str, Dict[str, Any]]] = None,
        dynamic_parsing: Optional[Union[str, Dict[str, Any]]] = None,
    ) -> Dict[str, Any]:
        """Create a new parser extension.

        Args:
            log_type: The log type for which to create the parser extension
            log: Optional sample log string
                (will be base64 encoded if provided in string)
            parser_config: Parser configuration(CBN code snippet)
                (mutually exclusive with field_extractors and dynamic_parsing)
                (will be base64 encoded if provided in string)
            field_extractors: Optional field extractors configuration
                (mutually exclusive with cbn_snippet and dynamic_parsing)
                Example: {
                    "extractors": [
                        {
                            "precondition_path": "path_value",
                            "precondition_value": "precondition",
                            "precondition_op": "EQUALS", // or NOT_EQUALS
                            "field_path": "field_path_value",
                            "destination_path": "destination_path_value",
                            "value": "value_to_map",
                        }
                    ]
                }
            dynamic_parsing: Optional dynamic parsing configuration
                (mutually exclusive with cbn_snippet and field_extractors)
                Example: {
                    "opted_fields": [
                        {
                            "path": "path_value_1",
                            "sample_value": "sample_value_1"
                        },
                        {
                            "path": "path_value_2",
                            "sample_value": "sample_value_2"
                        }
                    ]
                }

        Returns:
            Dict containing the created parser extension details

        Raises:
            APIError: If the API request fails
            ValueError: If configuration is invalid
                (must provide exactly one of cbn_snippet, field_extractors,
                or dynamic_parsing)
        """
        config = ParserExtensionConfig(
            log=log,
            parser_config=parser_config,
            field_extractors=field_extractors,
            dynamic_parsing=dynamic_parsing,
        )

        return _create_parser_extension(self, log_type, config)

    def get_parser_extension(
        self, log_type: str, extension_id: str
    ) -> Dict[str, Any]:
        """Get details of a parser extension.

        Args:
            log_type: The log type of the parser extension
            extension_id: The ID of the parser extension

        Returns:
            Dict containing the parser extension details
        """
        return _get_parser_extension(self, log_type, extension_id)

    def list_parser_extensions(
        self,
        log_type: str,
        page_size: Optional[int] = None,
        page_token: Optional[str] = None,
    ) -> Dict[str, Any]:
        """List parser extensions.

        Args:
            log_type: The log type to list parser extensions for
            page_size: Maximum number of parser extensions to return
            page_token: Token for pagination

        Returns:
            Dict containing list of parser extensions and next page token if any
        """
        return _list_parser_extensions(self, log_type, page_size, page_token)

    def activate_parser_extension(
        self, log_type: str, extension_id: str
    ) -> None:
        """Activate a parser extension.

        Args:
            log_type: The log type of the parser extension
            extension_id: The ID of the parser extension to activate

        Returns:
            None
        """
        _activate_parser_extension(self, log_type, extension_id)

    def delete_parser_extension(self, log_type: str, extension_id: str) -> None:
        """Delete a parser extension.

        Args:
            log_type: The log type of the parser extension
            extension_id: The ID of the parser extension to delete

        Returns:
            None
        """
        _delete_parser_extension(self, log_type, extension_id)

    # pylint: disable=function-redefined
    def _detect_value_type(
        self, value: str
    ) -> tuple[Optional[str], Optional[str]]:
        """
        Instance method version of _detect_value_type for
        backward compatibility.

        Args:
            value: The value to detect type for

        Returns:
            Tuple of (field_path, value_type) where one or both may be None
        """
        return _detect_value_type(value)

    def _detect_value_type(self, value, value_type=None):
        """Detect value type for entity values.

        This is a legacy method maintained for backward compatibility.
        It calls the standalone detect_value_type function.

        Args:
            value: Value to detect type for
            value_type: Optional explicit value type

        Returns:
            Tuple of (field_path, value_type)
        """
        _ = (value_type,)
        return _detect_value_type_for_query(value)

    # pylint: enable=function-redefined

    # Rule Management methods

    def create_rule(self, rule_text: str) -> Dict[str, Any]:
        """Creates a new detection rule to find matches in logs.

        Args:
            rule_text: Content of the new detection rule, used to evaluate logs.

        Returns:
            Dictionary containing the created rule information

        Raises:
            APIError: If the API request fails
        """
        return _create_rule(self, rule_text)

    def get_rule(self, rule_id: str) -> Dict[str, Any]:
        """Get a rule by ID.

        Args:
            rule_id: Unique ID of the detection rule to retrieve ("ru_<UUID>" or
              "ru_<UUID>@v_<seconds>_<nanoseconds>"). If a version suffix isn't
              specified we use the rule's latest version.

        Returns:
            Dictionary containing rule information

        Raises:
            APIError: If the API request fails
        """
        return _get_rule(self, rule_id)

    def list_feeds(self) -> Dict[str, Any]:
        return _list_feeds(self)

    def get_feed(self, feed_id: str) -> Dict[str, Any]:
        return _get_feed(self, feed_id)

    def create_feed(
        self, display_name: str, details: Union[str, Dict[str, Any]]
    ) -> Dict[str, Any]:
        feed_config = CreateFeedModel(
            display_name=display_name, details=details
        )
        return _create_feed(self, feed_config)

    def update_feed(
        self,
        feed_id: str,
        display_name: Optional[str] = None,
        details: Optional[Dict[str, Any]] = None,
    ) -> Dict[str, Any]:
        feed_config = UpdateFeedModel(
            display_name=display_name, details=details
        )
        return _update_feed(self, feed_id, feed_config)

    def enable_feed(self, feed_id: str) -> Dict[str, Any]:
        return _enable_feed(self, feed_id)

    def disable_feed(self, feed_id: str) -> Dict[str, Any]:
        return _disable_feed(self, feed_id)

    def generate_secret(self, feed_id: str) -> Dict[str, Any]:
        return _generate_secret(self, feed_id)

    def delete_feed(self, feed_id: str) -> Dict[str, Any]:
        return _delete_feed(self, feed_id)

    def list_rules(
        self,
        view: Optional[str] = "FULL",
        page_size: Optional[int] = None,
        page_token: Optional[str] = None,
    ) -> Dict[str, Any]:
        """Gets a list of rules.

        Args:
            view: Scope of fields to populate for the rules being returned.
                allowed values are:
                - "BASIC"
                - "FULL"
                - "REVISION_METADATA_ONLY"
                - "RULE_VIEW_UNSPECIFIED"
                Defaults to "FULL".
            page_size: Maximum number of rules to return per page.
            page_token: Token for the next page of results, if available.

        Returns:
            Dictionary containing information about rules

        Raises:
            APIError: If the API request fails
        """
        return _list_rules(
            self, view=view, page_size=page_size, page_token=page_token
        )

    def update_rule(self, rule_id: str, rule_text: str) -> Dict[str, Any]:
        """Updates a rule.

        Args:
            rule_id: Unique ID of the detection rule to update ("ru_<UUID>")
            rule_text: Updated content of the detection rule

        Returns:
            Dictionary containing the updated rule information

        Raises:
            APIError: If the API request fails
        """
        return _update_rule(self, rule_id, rule_text)

    def delete_rule(self, rule_id: str, force: bool = False) -> Dict[str, Any]:
        """Deletes a rule.

        Args:
            rule_id: Unique ID of the detection rule to delete ("ru_<UUID>")
            force: If True, deletes the rule even if it has
            associated retrohunts

        Returns:
            Empty dictionary or deletion confirmation

        Raises:
            APIError: If the API request fails
        """
        return _delete_rule(self, rule_id, force)

    def enable_rule(self, rule_id: str, enabled: bool = True) -> Dict[str, Any]:
        """Enables or disables a rule.

        Args:
            rule_id: Unique ID of the detection rule to enable/disable
                ("ru_<UUID>")
            enabled: Whether to enable (True) or disable (False) the rule

        Returns:
            Dictionary containing rule deployment information

        Raises:
            APIError: If the API request fails
        """
        return _enable_rule(self, rule_id, enabled)

    def search_rules(self, query: str) -> Dict[str, Any]:
        """Search for rules.

        Args:
            query: Search query string that supports regex

        Returns:
            Dictionary containing search results

        Raises:
            APIError: If the API request fails
        """
        return _search_rules(self, query)

    def run_rule_test(
        self,
        rule_text: str,
        start_time: datetime,
        end_time: datetime,
        max_results: int = 100,
        timeout: int = 300,
    ) -> Iterator[Dict[str, Any]]:
        """Tests a rule against historical data and returns matches.

        This function connects to the legacy:legacyRunTestRule streaming
        API endpoint and processes the response which contains progress updates
        and detection results.

        Args:
            rule_text: Content of the detection rule to test
            start_time: Start time for the test range
            end_time: End time for the test range
            max_results: Maximum number of results to return
                (default 100, max 10000)
            timeout: Request timeout in seconds (default 300)

        Yields:
            Dictionaries containing detection results, progress updates
            or error information, depending on the response type.

        Raises:
            APIError: If the API request fails
            SecOpsError: If the input parameters are invalid
            ValueError: If max_results is outside valid range
        """
        return run_rule_test(
            self, rule_text, start_time, end_time, max_results, timeout
        )

    # Rule Alert methods

    def get_alert(
        self, alert_id: str, include_detections: bool = False
    ) -> Dict[str, Any]:
        """Gets an alert by ID.

        Args:
            alert_id: ID of the alert to retrieve
            include_detections: Whether to include detection details in
                the response

        Returns:
            Dictionary containing alert information

        Raises:
            APIError: If the API request fails
        """
        return _get_alert(self, alert_id, include_detections)

    def update_alert(
        self,
        alert_id: str,
        confidence_score: Optional[int] = None,
        reason: Optional[str] = None,
        reputation: Optional[str] = None,
        priority: Optional[str] = None,
        status: Optional[str] = None,
        verdict: Optional[str] = None,
        risk_score: Optional[int] = None,
        disregarded: Optional[bool] = None,
        severity: Optional[int] = None,
        comment: Optional[Union[str, Literal[""]]] = None,
        root_cause: Optional[Union[str, Literal[""]]] = None,
    ) -> Dict[str, Any]:
        """Updates an alert's properties.

        Args:
            alert_id: ID of the alert to update
            confidence_score: Confidence score [0-100] of the alert
            reason: Reason for closing an alert. Valid values:
                - "REASON_UNSPECIFIED"
                - "REASON_NOT_MALICIOUS"
                - "REASON_MALICIOUS"
                - "REASON_MAINTENANCE"
            reputation: Categorization of usefulness. Valid values:
                - "REPUTATION_UNSPECIFIED"
                - "USEFUL"
                - "NOT_USEFUL"
            priority: Alert priority. Valid values:
                - "PRIORITY_UNSPECIFIED"
                - "PRIORITY_INFO"
                - "PRIORITY_LOW"
                - "PRIORITY_MEDIUM"
                - "PRIORITY_HIGH"
                - "PRIORITY_CRITICAL"
            status: Alert status. Valid values:
                - "STATUS_UNSPECIFIED"
                - "NEW"
                - "REVIEWED"
                - "CLOSED"
                - "OPEN"
            verdict: Verdict on the alert. Valid values:
                - "VERDICT_UNSPECIFIED"
                - "TRUE_POSITIVE"
                - "FALSE_POSITIVE"
            risk_score: Risk score [0-100] of the alert
            disregarded: Whether the alert should be disregarded
            severity: Severity score [0-100] of the alert
            comment: Analyst comment (empty string is valid to clear)
            root_cause: Alert root cause (empty string is valid to clear)

        Returns:
            Dictionary containing updated alert information

        Raises:
            APIError: If the API request fails
            ValueError: If invalid values are provided
        """
        return _update_alert(
            self,
            alert_id,
            confidence_score,
            reason,
            reputation,
            priority,
            status,
            verdict,
            risk_score,
            disregarded,
            severity,
            comment,
            root_cause,
        )

    def bulk_update_alerts(
        self,
        alert_ids: List[str],
        confidence_score: Optional[int] = None,
        reason: Optional[str] = None,
        reputation: Optional[str] = None,
        priority: Optional[str] = None,
        status: Optional[str] = None,
        verdict: Optional[str] = None,
        risk_score: Optional[int] = None,
        disregarded: Optional[bool] = None,
        severity: Optional[int] = None,
        comment: Optional[Union[str, Literal[""]]] = None,
        root_cause: Optional[Union[str, Literal[""]]] = None,
    ) -> List[Dict[str, Any]]:
        """Updates multiple alerts with the same properties.

        This is a helper function that iterates through the list of alert IDs
        and applies the same updates to each alert.

        Args:
            alert_ids: List of alert IDs to update
            confidence_score: Confidence score [0-100] of the alert
            reason: Reason for closing an alert
            reputation: Categorization of usefulness
            priority: Alert priority
            status: Alert status
            verdict: Verdict on the alert
            risk_score: Risk score [0-100] of the alert
            disregarded: Whether the alert should be disregarded
            severity: Severity score [0-100] of the alert
            comment: Analyst comment (empty string is valid to clear)
            root_cause: Alert root cause (empty string is valid to clear)

        Returns:
            List of dictionaries containing updated alert information

        Raises:
            APIError: If any API request fails
            ValueError: If invalid values are provided
        """
        return _bulk_update_alerts(
            self,
            alert_ids,
            confidence_score,
            reason,
            reputation,
            priority,
            status,
            verdict,
            risk_score,
            disregarded,
            severity,
            comment,
            root_cause,
        )

    def search_rule_alerts(
        self,
        start_time: datetime,
        end_time: datetime,
        rule_status: Optional[str] = None,
        page_size: Optional[int] = None,
    ) -> Dict[str, Any]:
        """Search for alerts generated by rules.

        Args:
            start_time: Start time for the search (inclusive)
            end_time: End time for the search (exclusive)
            rule_status: Filter by rule status (deprecated - not currently
                supported by the API)
            page_size: Maximum number of alerts to return

        Returns:
            Dictionary containing alert search results

        Raises:
            APIError: If the API request fails
        """

        return _search_rule_alerts(
            self, start_time, end_time, rule_status, page_size
        )

    # Rule Detection methods

    def list_detections(
        self,
        rule_id: str,
        start_time: Optional[datetime] = None,
        end_time: Optional[datetime] = None,
        list_basis: Optional[
            Literal["LIST_BASIS_UNSPECIFIED", "CREATED_TIME", "DETECTION_TIME"]
        ] = None,
        alert_state: Optional[str] = None,
        page_size: Optional[int] = None,
        page_token: Optional[str] = None,
    ) -> Dict[str, Any]:
        """List detections for a rule.

        Args:
            rule_id: Unique ID of the rule to list detections for. Options are:
                - {rule_id} (latest version)
                - {rule_id}@v_<seconds>_<nanoseconds> (specific version)
                - {rule_id}@- (all versions)
            start_time: If provided, filter by start time.
            end_time: If provided, filter by end time.
            list_basis: If provided, sort detections by list basis. Valid values
              are:
                - "LIST_BASIS_UNSPECIFIED"
                - "CREATED_TIME"
                - "DETECTION_TIME"
            alert_state: If provided, filter by alert state. Valid values are:
                - "UNSPECIFIED"
                - "NOT_ALERTING"
                - "ALERTING"
            page_size: If provided, maximum number of detections to return
            page_token: If provided, continuation token for pagination

        Returns:
            Dictionary containing detection information

        Raises:
            APIError: If the API request fails
            ValueError: If an invalid alert_state is provided
        """
        return _list_detections(
            self,
            rule_id,
            start_time,
            end_time,
            list_basis,
            alert_state,
            page_size,
            page_token,
        )

    def list_errors(self, rule_id: str) -> Dict[str, Any]:
        """List execution errors for a rule.

        Args:
            rule_id: Unique ID of the rule to list errors for. Options are:
                - {rule_id} (latest version)
                - {rule_id}@v_<seconds>_<nanoseconds> (specific version)
                - {rule_id}@- (all versions)

        Returns:
            Dictionary containing rule execution errors

        Raises:
            APIError: If the API request fails
        """
        return _list_errors(self, rule_id)

    # Rule Retrohunt methods

    def create_retrohunt(
        self, rule_id: str, start_time: datetime, end_time: datetime
    ) -> Dict[str, Any]:
        """Creates a retrohunt for a rule.

        A retrohunt applies a rule to historical data within
        the specified time range.

        Args:
            rule_id: Unique ID of the rule to run retrohunt for ("ru_<UUID>")
            start_time: Start time for retrohunt analysis
            end_time: End time for retrohunt analysis

        Returns:
            Dictionary containing operation information for the retrohunt

        Raises:
            APIError: If the API request fails
        """
        return _create_retrohunt(self, rule_id, start_time, end_time)

    def get_retrohunt(self, rule_id: str, operation_id: str) -> Dict[str, Any]:
        """Get retrohunt status and results.

        Args:
            rule_id: Unique ID of the rule the retrohunt is for ("ru_<UUID>" or
              "ru_<UUID>@v_<seconds>_<nanoseconds>")
            operation_id: Operation ID of the retrohunt

        Returns:
            Dictionary containing retrohunt information

        Raises:
            APIError: If the API request fails
        """
        return _get_retrohunt(self, rule_id, operation_id)

    # Parser Management methods

    def activate_parser(
        self, log_type: str, id: str  # pylint: disable=redefined-builtin
    ) -> Dict[str, Any]:
        """Activate a custom parser.

        Args:
            log_type: Log type of the parser
            id: Parser ID

        Returns:
            Empty JSON object

        Raises:
            APIError: If the API request fails
        """
        return _activate_parser(self, log_type=log_type, id=id)

    def activate_release_candidate_parser(
        self, log_type: str, id: str  # pylint: disable=redefined-builtin
    ) -> Dict[str, Any]:
        """
        Activate the release candidate parser making it live for that customer.

        Args:
            log_type: Log type of the parser
            id: Parser ID

        Returns:
            Empty JSON object

        Raises:
            APIError: If the API request fails
        """
        return _activate_release_candidate_parser(
            self, log_type=log_type, id=id
        )

    def copy_parser(
        self, log_type: str, id: str  # pylint: disable=redefined-builtin
    ) -> Dict[str, Any]:
        """Makes a copy of a prebuilt parser.

        Args:
            log_type: Log type of the parser
            id: Parser ID

        Returns:
            Dictionary containing the newly copied parser

        Raises:
            APIError: If the API request fails
        """
        return _copy_parser(client=self, log_type=log_type, id=id)

    def create_parser(
        self, log_type: str, parser_code: str, validated_on_empty_logs: bool
    ) -> Dict[str, Any]:
        """Creates a new parser.

        Args:
            log_type: Log type of the parser
            parser_code: Content of the new parser, used to evaluate logs
            validated_on_empty_logs: Whether the parser is validated
                on empty logs

        Returns:
            Dictionary containing the created parser information

        Raises:
            APIError: If the API request fails
        """
        return _create_parser(
            self,
            log_type=log_type,
            parser_code=parser_code,
            validated_on_empty_logs=validated_on_empty_logs,
        )

    def deactivate_parser(
        self, log_type: str, id: str  # pylint: disable=redefined-builtin
    ) -> Dict[str, Any]:
        """Deactivate a custom parser.

        Args:
            log_type: Log type of the parser
            id: Parser ID

        Returns:
            Empty JSON object

        Raises:
            APIError: If the API request fails
        """
        return _deactivate_parser(client=self, log_type=log_type, id=id)

    def delete_parser(
        self,
        log_type: str,
        id: str,  # pylint: disable=redefined-builtin
        force: bool = False,
    ) -> Dict[str, Any]:
        """Delete a parser.

        Args:
            log_type: Log type of the parser
            id: Parser ID
            force: Flag to forcibly delete an ACTIVE parser

        Returns:
            Empty JSON object

        Raises:
            APIError: If the API request fails
        """
        return _delete_parser(
            client=self, log_type=log_type, id=id, force=force
        )

    def get_parser(
        self, log_type: str, id: str  # pylint: disable=redefined-builtin
    ) -> Dict[str, Any]:
        """Get a parser by ID.

        Args:
            log_type: Log type of the parser
            id: Parser ID

        Returns:
            Dictionary containing the parser information

        Raises:
            APIError: If the API request fails
        """
        return _get_parser(self, log_type=log_type, id=id)

    def list_parsers(
        self,
        log_type: str = "-",
        page_size: int = 100,
        page_token: str = None,
        filter: str = None,  # pylint: disable=redefined-builtin
    ) -> List[Any]:
        """List parsers.

        Args:
            log_type: Log type to filter by
            page_size: The maximum number of parsers to return
            page_token: A page token, received from a previous ListParsers call
            filter: Optional filter expression

        Returns:
            List of parser dictionaries

        Raises:
            APIError: If the API request fails
        """
        return _list_parsers(
            self,
            log_type=log_type,
            page_size=page_size,
            page_token=page_token,
            filter=filter,
        )

    def run_parser(
        self,
        log_type: str,
        parser_code: str,
        parser_extension_code: str,
        logs: list,
        statedump_allowed: bool = False,
    ):
        """Run parser against sample logs.

        Args:
            client: ChronicleClient instance
            log_type: Log type of the parser
            parser_code: Content of the new parser, used to evaluate logs.
            parser_extension_code: Content of the parser extension
            logs: list of logs to test parser against
            statedump_allowed: Statedump filter is enabled or not for a config

        Returns:
            Dictionary containing the parser result

        Raises:
            APIError: If the API request fails
        """
        return _run_parser(
            self,
            log_type=log_type,
            parser_code=parser_code,
            parser_extension_code=parser_extension_code,
            logs=logs,
            statedump_allowed=statedump_allowed,
        )

    # Rule Set methods

    def batch_update_curated_rule_set_deployments(
        self, deployments: List[Dict[str, Any]]
    ) -> Dict[str, Any]:
        """Batch update curated rule set deployments.

        Args:
            deployments: List of deployment configurations where each
                item contains:
                - category_id: UUID of the category
                - rule_set_id: UUID of the rule set
                - precision: Precision level (e.g., "broad", "precise")
                - enabled: Whether the rule set should be enabled
                - alerting: Whether alerting should be enabled for the rule set

        Returns:
            Dictionary containing information about the modified deployments

        Raises:
            APIError: If the API request fails
            ValueError: If required fields are missing from the deployments
        """
        return _batch_update_curated_rule_set_deployments(self, deployments)

    def validate_rule(self, rule_text: str):
        """Validates a YARA-L2 rule against the Chronicle API.

        Args:
            rule_text: Content of the rule to validate

        Returns:
            ValidationResult containing:
                - success: Whether the rule is valid
                - message: Error message if validation failed,
                    None if successful
                - position: Dictionary containing position information for
                    errors, if available

        Raises:
            APIError: If the API request fails
        """
        return _validate_rule(self, rule_text)

    def translate_nl_to_udm(self, text: str) -> str:
        """Translate natural language query to UDM search syntax.

        Args:
            text: Natural language query text

        Returns:
            UDM search query string

        Raises:
            APIError: If the API request fails
                or no valid query can be generated
        """
        return translate_nl_to_udm(self, text)

    def gemini(
        self,
        query: str,
        conversation_id: Optional[str] = None,
        context_uri: str = "/search",
        context_body: Optional[Dict[str, Any]] = None,
    ) -> GeminiResponse:
        """Query Chronicle Gemini with a prompt.

        This method provides access to Chronicle's Gemini conversational
        AI interface, which can answer security questions, generate detection
        rules, explain CVEs, and provide other security insights.

        Args:
            query: The text query to send to Gemini
            conversation_id: Optional conversation ID. If not provided,
                a new conversation will be created
            context_uri: URI context for the query (default: "/search")
            context_body: Optional additional context as a dictionary

        Returns:
            A GeminiResponse object with structured content blocks
            (text, code, HTML) and suggested actions if applicable

        Raises:
            APIError: If the API request fails

        Example:
            ```python
            # Ask about a security concept
            response = chronicle.gemini("What is Windows event ID 4625?")

            # Get explanatory text
            print(response.get_text_content())

            # Get code blocks separately (for rule generation, etc.)
            for code_block in response.get_code_blocks():
                print(f"Code: {code_block.content}")
            ```
        """
        return _query_gemini(
            self,
            query=query,
            conversation_id=conversation_id,
            context_uri=context_uri,
            context_body=context_body,
        )

    def opt_in_to_gemini(self) -> bool:
        """Opt the user into Gemini (Duet AI) in Chronicle.

        This method updates the user's preferences to enable Duet AI chat,
        which is required before using the Gemini functionality. The Gemini
        method will attempt to do this automatically if needed, but this method
        allows for explicit opt-in.

        Returns:
            True if successful, False if permission error

        Raises:
            APIError: If the API request fails for a reason other
                than permissions

        Example:
            ```python
            # Explicitly opt in to Gemini before using it
            chronicle.opt_in_to_gemini()

            # Now use Gemini
            response = chronicle.gemini("What is Windows event ID 4625?")
            ```
        """
        # Set the opt-in attempted flag
        self._gemini_opt_in_attempted = True
        return _opt_in_to_gemini(self)

    def nl_search(
        self,
        text: str,
        start_time: datetime,
        end_time: datetime,
        max_events: int = 10000,
        case_insensitive: bool = True,
        max_attempts: int = 30,
    ) -> Dict[str, Any]:
        """Perform a search using natural language that is translated to UDM.

        Args:
            text: Natural language query text
            start_time: Search start time
            end_time: Search end time
            max_events: Maximum events to return
            case_insensitive: Whether to perform case-insensitive search
            max_attempts: Maximum number of polling attempts

        Returns:
            Dict containing the search results with events

        Raises:
            APIError: If the API request fails
        """
        return _nl_search(
            self,
            text=text,
            start_time=start_time,
            end_time=end_time,
            max_events=max_events,
            case_insensitive=case_insensitive,
            max_attempts=max_attempts,
        )

    def ingest_log(
        self,
        log_type: str,
        log_message: str,
        log_entry_time: Optional[datetime] = None,
        collection_time: Optional[datetime] = None,
        forwarder_id: Optional[str] = None,
        force_log_type: bool = False,
        namespace: Optional[str] = None,
        labels: Optional[Dict[str, str]] = None,
    ) -> Dict[str, Any]:
        """Ingest a log into Chronicle.

        Args:
            log_type: Chronicle log type (e.g., "OKTA", "WINDOWS", etc.)
            log_message: The raw log message to ingest
            log_entry_time: The time the log entry was created
                (defaults to current time)
            collection_time: The time the log was collected
                (defaults to current time)
            forwarder_id: ID of the forwarder to use
                (creates or uses default if None)
            force_log_type: Whether to force using the log type even
                if not in the valid list

        Returns:
            Dictionary containing the operation details for the ingestion

        Raises:
            ValueError: If the log type is invalid or timestamps are invalid
            APIError: If the API request fails
        """
        return _ingest_log(
            self,
            log_type=log_type,
            log_message=log_message,
            log_entry_time=log_entry_time,
            collection_time=collection_time,
            forwarder_id=forwarder_id,
            force_log_type=force_log_type,
            namespace=namespace,
            labels=labels,
        )

    def create_forwarder(
        self,
        display_name: str,
        metadata: Optional[Dict[str, Any]] = None,
        upload_compression: bool = False,
        enable_server: bool = False,
        regex_filters: Optional[List[Dict[str, Any]]] = None,
        graceful_timeout: Optional[str] = None,
        drain_timeout: Optional[str] = None,
        http_settings: Optional[Dict[str, Any]] = None,
    ) -> Dict[str, Any]:
        """Create a new forwarder in Chronicle.

        Args:
            display_name: User-specified name for the forwarder
            metadata: Optional forwarder metadata (asset_namespace, labels)
            upload_compression: Whether uploaded data should be compressed
            enable_server: Whether server functionality is enabled on
                the forwarder
            regex_filters: Regex filters applied at the forwarder level
            graceful_timeout: Timeout, after which the forwarder returns a bad
                readiness/health check and still accepts new connections
            drain_timeout: Timeout, after which the forwarder waits for active
                connections to successfully close on their own before being
                closed by the server
            http_settings: HTTP-specific server settings

        Returns:
            Dictionary containing the created forwarder details

        Raises:
            APIError: If the API request fails
        """
        return _create_forwarder(
            self,
            display_name=display_name,
            metadata=metadata,
            upload_compression=upload_compression,
            enable_server=enable_server,
            regex_filters=regex_filters,
            graceful_timeout=graceful_timeout,
            drain_timeout=drain_timeout,
            http_settings=http_settings,
        )

    def list_forwarders(
        self,
        page_size: Optional[int] = None,
        page_token: Optional[str] = None,
    ) -> Dict[str, Any]:
        """List forwarders in Chronicle.

        Args:
            page_size: Maximum number of forwarders to return (1-1000)
            page_token: Token for pagination

        Returns:
            Dictionary containing list of forwarders and next page token

        Raises:
            APIError: If the API request fails
        """
        return _list_forwarders(
            self,
            page_size=page_size,
            page_token=page_token,
        )

    def get_forwarder(self, forwarder_id: str) -> Dict[str, Any]:
        """Get a forwarder by ID.

        Args:
            forwarder_id: ID of the forwarder to retrieve

        Returns:
            Dictionary containing the forwarder details

        Raises:
            APIError: If the API request fails
        """
        return _get_forwarder(self, forwarder_id=forwarder_id)

    def update_forwarder(
        self,
        forwarder_id: str,
        display_name: Optional[str] = None,
        metadata: Optional[Dict[str, Any]] = None,
        upload_compression: Optional[bool] = None,
        enable_server: Optional[bool] = None,
        regex_filters: Optional[List[Dict[str, Any]]] = None,
        graceful_timeout: Optional[str] = None,
        drain_timeout: Optional[str] = None,
        http_settings: Optional[Dict[str, Any]] = None,
        update_mask: Optional[List[str]] = None,
    ) -> Dict[str, Any]:
        """Update a forwarder in Chronicle.

        Args:
            forwarder_id: ID of the forwarder to update
            display_name: New display name for the forwarder
            metadata: New metadata key-value pairs for the forwarder
            upload_compression: New upload compression setting
            enable_server: New server enabled setting
            regex_filters: New regex filter patterns and actions
            graceful_timeout: New graceful timeout duration for server
            drain_timeout: New drain timeout duration for server
            http_settings: New HTTP server settings
            update_mask: List of field paths to update.
                If not provided, all fields with non-None values
                will be updated.

        Returns:
            Dictionary containing the updated forwarder details

        Raises:
            APIError: If the API request fails
        """
        return _update_forwarder(
            self,
            forwarder_id=forwarder_id,
            display_name=display_name,
            metadata=metadata,
            upload_compression=upload_compression,
            enable_server=enable_server,
            regex_filters=regex_filters,
            graceful_timeout=graceful_timeout,
            drain_timeout=drain_timeout,
            http_settings=http_settings,
            update_mask=update_mask,
        )

    def delete_forwarder(self, forwarder_id: str) -> Dict[str, Any]:
        """Delete a forwarder from Chronicle.

        Args:
            forwarder_id: ID of the forwarder to delete

        Returns:
            Dictionary containing the empty response (usually {})

        Raises:
            APIError: If the API request fails
        """
        return _delete_forwarder(self, forwarder_id=forwarder_id)

    def get_or_create_forwarder(
        self, display_name: str = "Wrapper-SDK-Forwarder"
    ) -> Dict[str, Any]:
        """Get an existing forwarder by name or create a new one if none exists.

        Args:
            display_name: Name of the forwarder to find or create

        Returns:
            Dictionary containing the forwarder details

        Raises:
            APIError: If the API request fails
        """
        return _get_or_create_forwarder(self, display_name=display_name)

    def get_all_log_types(self) -> List[LogType]:
        """Get all available Chronicle log types.

        Returns:
            List of LogType objects representing all available log types
        """
        return _get_all_log_types()

    def is_valid_log_type(self, log_type_id: str) -> bool:
        """Check if a log type ID is valid.

        Args:
            log_type_id: The log type ID to validate

        Returns:
            True if the log type exists, False otherwise
        """
        return _is_valid_log_type(log_type_id)

    def get_log_type_description(self, log_type_id: str) -> Optional[str]:
        """Get the description for a log type ID.

        Args:
            log_type_id: The log type ID to get the description for

        Returns:
            Description string if the log type exists, None otherwise
        """
        return _get_log_type_description(log_type_id)

    def search_log_types(
        self,
        search_term: str,
        case_sensitive: bool = False,
        search_in_description: bool = True,
    ) -> List[LogType]:
        """Search log types by ID or description.

        Args:
            search_term: Term to search for
            case_sensitive: Whether the search should be case sensitive
            search_in_description: Whether to search in descriptions
                as well as IDs

        Returns:
            List of matching LogType objects
        """
        return _search_log_types(
            search_term, case_sensitive, search_in_description
        )

    def ingest_udm(
        self,
        udm_events: Union[Dict[str, Any], List[Dict[str, Any]]],
        add_missing_ids: bool = True,
    ) -> Dict[str, Any]:
        """Ingest UDM events directly into Chronicle.

        Args:
            udm_events: A single UDM event dictionary or a list of UDM
                event dictionaries
            add_missing_ids: Whether to automatically add unique IDs to
                events missing them

        Returns:
            Dictionary containing the operation details for the ingestion

        Raises:
            ValueError: If any required fields are missing or events are
                malformed
            APIError: If the API request fails
        """
        return _ingest_udm(
            self, udm_events=udm_events, add_missing_ids=add_missing_ids
        )

    def get_data_export(self, data_export_id: str) -> Dict[str, Any]:
        """Get information about a specific data export.

        Args:
            data_export_id: ID of the data export to retrieve

        Returns:
            Dictionary containing data export details

        Raises:
            APIError: If the API request fails

        Example:
            ```python
            export = chronicle.get_data_export("export123")
            print(f"Export status: {export['data_export_status']['stage']}")
            ```
        """
        return _get_data_export(self, data_export_id)

    def create_data_export(
        self,
        gcs_bucket: str,
        start_time: datetime,
        end_time: datetime,
        log_type: Optional[str] = None,
        export_all_logs: bool = False,
    ) -> Dict[str, Any]:
        """Create a new data export job.

        Args:
            gcs_bucket: GCS bucket path in format
                "projects/{project}/buckets/{bucket}"
            start_time: Start time for the export (inclusive)
            end_time: End time for the export (exclusive)
            log_type: Optional specific log type to export.
                If None and export_all_logs is False, no logs will be exported
            export_all_logs: Whether to export all log types

        Returns:
            Dictionary containing details of the created data export

        Raises:
            APIError: If the API request fails
            ValueError: If invalid parameters are provided

        Example:
            ```python
            from datetime import datetime, timedelta

            end_time = datetime.now()
            start_time = end_time - timedelta(days=1)

            # Export a specific log type
            export = chronicle.create_data_export(
                gcs_bucket="projects/my-project/buckets/my-bucket",
                start_time=start_time,
                end_time=end_time,
                log_type="WINDOWS"
            )

            # Export all logs
            export = chronicle.create_data_export(
                gcs_bucket="projects/my-project/buckets/my-bucket",
                start_time=start_time,
                end_time=end_time,
                export_all_logs=True
            )
            ```
        """
        return _create_data_export(
            self,
            gcs_bucket=gcs_bucket,
            start_time=start_time,
            end_time=end_time,
            log_type=log_type,
            export_all_logs=export_all_logs,
        )

    def cancel_data_export(self, data_export_id: str) -> Dict[str, Any]:
        """Cancel an in-progress data export.

        Args:
            data_export_id: ID of the data export to cancel

        Returns:
            Dictionary containing details of the cancelled data export

        Raises:
            APIError: If the API request fails

        Example:
            ```python
            result = chronicle.cancel_data_export("export123")
            print("Export cancellation request submitted")
            ```
        """
        return _cancel_data_export(self, data_export_id)

    def fetch_available_log_types(
        self,
        start_time: datetime,
        end_time: datetime,
        page_size: Optional[int] = None,
        page_token: Optional[str] = None,
    ) -> Dict[str, Any]:
        """Fetch available log types for export within a time range.

        Args:
            start_time: Start time for the time range (inclusive)
            end_time: End time for the time range (exclusive)
            page_size: Optional maximum number of results to return
            page_token: Optional page token for pagination

        Returns:
            Dictionary containing:
                - available_log_types: List of AvailableLogType objects
                - next_page_token: Token for fetching the next page of results

        Raises:
            APIError: If the API request fails
            ValueError: If invalid parameters are provided

        Example:
            ```python
            from datetime import datetime, timedelta

            end_time = datetime.now()
            start_time = end_time - timedelta(days=7)

            result = chronicle.fetch_available_log_types(
                start_time=start_time,
                end_time=end_time
            )

            for log_type in result["available_log_types"]:
                print(f"{log_type.display_name} ({log_type.log_type})")
                print(
                    f"  Available from {log_type.start_time} to "
                    f"{log_type.end_time}"
                )
            ```
        """
        return _fetch_available_log_types(
            self,
            start_time=start_time,
            end_time=end_time,
            page_size=page_size,
            page_token=page_token,
        )

    # Data Table methods

    def create_data_table(
        self,
        name: str,
        description: str,
        header: Dict[str, Union[DataTableColumnType, str]],
        column_options: Optional[Dict[str, Dict[str, Any]]] = None,
        rows: Optional[List[List[str]]] = None,
        scopes: Optional[List[str]] = None,
    ) -> Dict[str, Any]:
        """Create a new data table.

        Args:
            name: The name for the new data table
            description: A user-provided description of the data table
            header: A dictionary mapping column names to column types
            rows: Optional list of rows for the data table
            scopes: Optional list of scopes for the data table

        Returns:
            Dictionary containing the created data table

        Raises:
            APIError: If the API request fails
            SecOpsError: If the data table name is invalid
                or CIDR validation fails
        """
        return _create_data_table(
            self, name, description, header, column_options, rows, scopes
        )

    def get_data_table(self, name: str) -> Dict[str, Any]:
        """Get data table details.

        Args:
            name: The name of the data table to get

        Returns:
            Dictionary containing the data table

        Raises:
            APIError: If the API request fails
        """
        return _get_data_table(self, name)

    def list_data_tables(
        self, order_by: Optional[str] = None
    ) -> List[Dict[str, Any]]:
        """List data tables.

        Args:
            order_by: Configures ordering of DataTables in the response.
                      Note: The API only supports "createTime asc".

        Returns:
            List of data tables

        Raises:
            APIError: If the API request fails
        """
        return _list_data_tables(self, order_by)

    def delete_data_table(
        self, name: str, force: bool = False
    ) -> Dict[str, Any]:
        """Delete a data table.

        Args:
            name: The name of the data table to delete
            force: If set to true, any rows under this data table will
                also be deleted. (Otherwise, the request will only work
                if the data table has no rows).

        Returns:
            Dictionary containing the deleted data table or empty dict

        Raises:
            APIError: If the API request fails
        """
        return _delete_data_table(self, name, force)

    def create_data_table_rows(
        self, name: str, rows: List[List[str]]
    ) -> List[Dict[str, Any]]:
        """Create data table rows, chunking if necessary.

        Args:
            name: The name of the data table
            rows: A list of rows for the data table

        Returns:
            List of responses containing the created data table rows

        Raises:
            APIError: If the API request fails
            SecOpsError: If a row is too large to process
        """
        return _create_data_table_rows(self, name, rows)

    def list_data_table_rows(
        self, name: str, order_by: Optional[str] = None
    ) -> List[Dict[str, Any]]:
        """List data table rows.

        Args:
            name: The name of the data table to list rows from
            order_by: Configures ordering of DataTableRows in the response.
                      Note: The API only supports "createTime asc".

        Returns:
            List of data table rows

        Raises:
            APIError: If the API request fails
        """
        return _list_data_table_rows(self, name, order_by)

    def delete_data_table_rows(
        self, name: str, row_ids: List[str]
    ) -> List[Dict[str, Any]]:
        """Delete data table rows.

        Args:
            name: The name of the data table to delete rows from
            row_ids: The IDs of the rows to delete

        Returns:
            List of dictionaries containing the deleted data table rows

        Raises:
            APIError: If the API request fails
        """
        return _delete_data_table_rows(self, name, row_ids)

    def replace_data_table_rows(
        self, name: str, rows: List[List[str]]
    ) -> List[Dict[str, Any]]:
        """Replace all data table rows with new rows, chunking if necessary.

        This method replaces all existing rows in a data table with the provided
        new rows. It handles chunking to stay within API limits.

        Args:
            name: Data table name
            rows: List of rows where each row is a list of string values

        Returns:
            List of response objects, one per chunk

        Raises:
            APIError: If the API request fails
            SecOpsError: If a row is too large to process
        """
        return _replace_data_table_rows(self, name, rows)

    def update_data_table(
        self,
        name: str,
        description: Optional[str] = None,
        row_time_to_live: Optional[str] = None,
        update_mask: Optional[List[str]] = None,
    ) -> Dict[str, Any]:
        """Update a data table using the PATCH method.

        Args:
            name: The name of the data table to update
            description: Description for the data table
            row_time_to_live: TTL for the data table rows
            update_mask: list of fields to update.
                        When no field mask is supplied, all non-empty fields
                        will be updated.
                        Supported fields include:
                            'description', 'row_time_to_live'.

        Returns:
            Dictionary containing the updated data table

        Raises:
            APIError: If the API request fails
            SecOpsError: If validation fails
        """
        return _update_data_table(
            self, name, description, row_time_to_live, update_mask
        )

    # Rule Exclusion methods

    def list_rule_exclusions(
        self, page_size: int = 100, page_token: Optional[str] = None
    ) -> Dict[str, Any]:
        """List rule exclusions.

        Args:
            page_size: Maximum number of rule exclusions to return per page
            page_token: Page token for pagination

        Returns:
            Dictionary containing the list of rule exclusions

        Raises:
            APIError: If the API request fails
        """
        return _list_rule_exclusions(self, page_size, page_token)

    def get_rule_exclusion(self, exclusion_id: str) -> Dict[str, Any]:
        """Get a rule exclusion by name.

        Args:
            exclusion_id: Id of the rule exclusion to retrieve.
                Can be the ID or full resource name.

        Returns:
            Dictionary containing rule exclusion information

        Raises:
            APIError: If the API request fails
        """
        return _get_rule_exclusion(self, exclusion_id=exclusion_id)

    def create_rule_exclusion(
        self, display_name: str, refinement_type: str, query: str
    ) -> Dict[str, Any]:
        """Creates a new rule exclusion.

        Args:
            display_name: The display name to use for the rule exclusion
            refinement_type: The type of the Findings refinement
                    Must be one of:
                    - DETECTION_EXCLUSION
                    - FINDINGS_REFINEMENT_TYPE_UNSPECIFIED
            query: The query for the findings refinement.

        Returns:
            Dictionary containing the created rule exclusion

        Raises:
            APIError: If the API request fails
        """
        return _create_rule_exclusion(
            self,
            display_name=display_name,
            refinement_type=RuleExclusionType[refinement_type],
            query=query,
        )

    def patch_rule_exclusion(
        self,
        exclusion_id: str,
        display_name: Optional[str] = None,
        refinement_type: Optional[str] = None,
        query: Optional[str] = None,
        update_mask: Optional[str] = None,
    ) -> Dict[str, Any]:
        """Updates a rule exclusion.

        Args:
            exclusion_id: Id of the rule exclusion to update
            display_name: The display name to use for the rule exclusion
            refinement_type: The type of the Findings refinement
                    Must be one of:
                    - DETECTION_EXCLUSION
                    - FINDINGS_REFINEMENT_TYPE_UNSPECIFIED
            query: The query for the findings refinement.
            update_mask: Comma-separated list of fields to update

        Returns:
            Dictionary containing the updated rule exclusion

        Raises:
            APIError: If the API request fails
        """
        return _patch_rule_exclusion(
            self,
            exclusion_id=exclusion_id,
            display_name=display_name,
            refinement_type=(
                RuleExclusionType[refinement_type] if refinement_type else None
            ),
            query=query,
            update_mask=update_mask,
        )

    def compute_rule_exclusion_activity(
        self,
        exclusion_id: Optional[str] = None,
        start_time: Optional[datetime] = None,
        end_time: Optional[datetime] = None,
    ) -> Dict[str, Any]:
        """Compute activity statistics for rule exclusions.

        Args:
            exclusion_id: Id of a specific rule exclusion
            start_time: Optional start of the time window
            end_time: Optional end of the time window

        Returns:
            Dictionary containing activity statistics

        Raises:
            APIError: If the API request fails
        """
        return _compute_rule_exclusion_activity(
            self,
            exclusion_id=exclusion_id,
            start_time=start_time,
            end_time=end_time,
        )

    def get_rule_exclusion_deployment(
        self, exclusion_id: str
    ) -> Dict[str, Any]:
        """Get deployment information for a rule exclusion.

        Args:
            exclusion_id: Id of the rule exclusion

        Returns:
            Dictionary containing deployment information

        Raises:
            APIError: If the API request fails
        """
        return _get_rule_exclusion_deployment(self, exclusion_id=exclusion_id)

    def update_rule_exclusion_deployment(
        self,
        exclusion_id: str,
        enabled: Optional[bool] = None,
        archived: Optional[bool] = None,
        detection_exclusion_application: Optional[
            Union[str, Dict[str, Any]]
        ] = None,
        update_mask: Optional[str] = None,
    ) -> Dict[str, Any]:
        """Update deployment settings for a rule exclusion.

        Args:
            exclusion_id: Id of the rule exclusion
            enabled: Whether the rule exclusion should be enabled
            archived: Whether the rule exclusion should be archived
            detection_exclusion_application: The resources which the detection
                exclusion is applied to.
                Must be either valid JSON or JSON string
            update_mask: Comma-separated list of fields to update

        Returns:
            Dictionary containing updated deployment information

        Raises:
            APIError: If the API request fails
        """
        deployment_update_details = UpdateRuleDeployment(
            enabled=enabled,
            archived=archived,
            detection_exclusion_application=detection_exclusion_application,
        )
        return _update_rule_exclusion_deployment(
            self,
            exclusion_id=exclusion_id,
            deployment_details=deployment_update_details,
            update_mask=update_mask,
        )

    # Reference List methods

    def create_reference_list(
        self,
        name: str,
        description: str = "",
        entries: List[str] = None,
        syntax_type: ReferenceListSyntaxType = ReferenceListSyntaxType.STRING,
    ) -> Dict[str, Any]:
        """Create a new reference list.

        Args:
            name: The name for the new reference list
            description: A user-provided description of the reference list
            entries: A list of entries for the reference list
            syntax_type: The syntax type of the reference list

        Returns:
            Dictionary containing the created reference list

        Raises:
            APIError: If the API request fails
            SecOpsError: If the reference list name is invalid or
                a CIDR entry is invalid
        """
        # Defaulting to empty string
        if entries is None:
            entries = []

        return _create_reference_list(
            self, name, description, entries, syntax_type
        )

    def get_reference_list(
        self, name: str, view: ReferenceListView = ReferenceListView.FULL
    ) -> Dict[str, Any]:
        """Get a single reference list.

        Args:
            name: The name of the reference list
            view: How much of the ReferenceList to view.
                Defaults to REFERENCE_LIST_VIEW_FULL.

        Returns:
            Dictionary containing the reference list

        Raises:
            APIError: If the API request fails
        """
        return _get_reference_list(self, name, view)

    def list_reference_lists(
        self,
        view: ReferenceListView = ReferenceListView.BASIC,
    ) -> List[Dict[str, Any]]:
        """List reference lists.

        Args:
            view: How much of each ReferenceList to view.
                Defaults to REFERENCE_LIST_VIEW_BASIC.

        Returns:
            List of reference lists, ordered in ascending
            alphabetical order by name

        Raises:
            APIError: If the API request fails
        """
        return _list_reference_lists(self, view)

    def update_reference_list(
        self,
        name: str,
        description: Optional[str] = None,
        entries: Optional[List[str]] = None,
    ) -> Dict[str, Any]:
        """Update a reference list.

        Args:
            name: The name of the reference list
            description: A user-provided description of the reference list
            entries: A list of entries for the reference list

        Returns:
            Dictionary containing the updated reference list

        Raises:
            APIError: If the API request fails
            SecOpsError: If no description or entries are provided to be updated
        """
        return _update_reference_list(self, name, description, entries)

    def generate_udm_key_value_mappings(
        self,
        log_format: str,
        log: str,
        use_array_bracket_notation: Optional[bool] = None,
        compress_array_fields: Optional[bool] = None,
    ) -> Dict[str, Any]:
        """Generate UDM key-value mappings for provided row log

        Args:
            log_format: The format of the log (JSON, CSV, XML)
            log: The log to retrieve unique values from
            use_array_bracket_notation: Whether to use array bracket notation
            compress_array_fields: Whether to compress array fields

        Returns:
            Dictionary containing the generated key-value mappings

        Raises:
            APIError: If the API request fails
        """

        return _generate_udm_key_value_mappings(
            self,
            RowLogFormat(log_format),
            log,
            use_array_bracket_notation,
            compress_array_fields,
        )

    # Dashboard Methods
    def create_dashboard(
        self,
        display_name: str,
        access_type: str,
        description: Optional[str] = None,
        filters: Optional[Union[List[Dict[str, Any]], str]] = None,
        charts: Optional[Union[List[Dict[str, Any]], str]] = None,
    ) -> Dict[str, Any]:
        """Create a new native dashboard.

        Args:
            display_name: Name of the dashboard to create
            access_type: Access type for the dashboard (Public or Private)
            description: Description for the dashboard
            filters: List of filters to apply to the dashboard
                (JSON or JSON string)
            charts: List of charts to include in the dashboard
                (JSON or JSON string)

        Returns:
            Dictionary containing the created dashboard details

        Raises:
            APIError: If the API request fails
        """
        try:
            access_type = DashboardAccessType[access_type.upper()]
        except ValueError as e:
            raise SecOpsError(f"Invalid access type: {access_type}") from e

        return _create_dashboard(
            self,
            display_name=display_name,
            access_type=access_type,
            description=description,
            filters=filters,
            charts=charts,
        )

    def import_dashboard(self, dashboard: Dict[str, Any]) -> Dict[str, Any]:
        """Create a new native dashboard.

        Args:
            dashboard: ImportNativeDashboardsInlineSource

        Returns:
            Dictionary containing the created dashboard details

        Raises:
            APIError: If the API request fails
        """

        return _import_dashboard(self, dashboard=dashboard)
<<<<<<< HEAD
=======

    def export_dashboard(self, dashboard_names: List[str]) -> Dict[str, Any]:
        """Export native dashboards.

        Args:
            dashboard_names: List of dashboard resource names to export.

        Returns:
            Dictionary containing the exported dashboards.

        Raises:
            APIError: If the API request fails
        """

        return _export_dashboard(self, dashboard_names=dashboard_names)
>>>>>>> 08f46552

    def list_dashboards(
        self,
        page_size: Optional[int] = None,
        page_token: Optional[str] = None,
    ) -> Dict[str, Any]:
        """List all available dashboards.

        Args:
            page_size: Maximum number of results to return
            page_token: Token for pagination

        Returns:
            Dictionary containing dashboard list and pagination info
        """
        return _list_dashboards(
            self,
            page_size=page_size,
            page_token=page_token,
        )

    def get_dashboard(
        self,
        dashboard_id: str,
        view: Optional[str] = None,
    ) -> Dict[str, Any]:
        """Get information about a specific dashboard.

        Args:
            dashboard_id: ID of the dashboard to retrieve
            view: Level of detail to include in the response
                Defaults to BASIC

        Returns:
            Dictionary containing dashboard details
        """
        if view:
            try:
                view = DashboardView[view.upper()]
            except ValueError as e:
                raise SecOpsError(f"Invalid view: {view}") from e

        return _get_dashboard(
            self,
            dashboard_id=dashboard_id,
            view=view,
        )

    def update_dashboard(
        self,
        dashboard_id: str,
        display_name: Optional[str] = None,
        description: Optional[str] = None,
        filters: Optional[Union[List[Dict[str, Any]], str]] = None,
        charts: Optional[Union[List[Dict[str, Any]], str]] = None,
    ) -> Dict[str, Any]:
        """Update an existing dashboard.

        Args:
            dashboard_id: ID of the dashboard to update
            display_name: New name for the dashboard (optional)
            description: New description for the dashboard (optional)
            filters: New filters for the dashboard (optional)
            charts: New charts for the dashboard (optional)

        Returns:
            Dictionary containing the updated dashboard details
        """
        return _update_dashboard(
            self,
            dashboard_id=dashboard_id,
            display_name=display_name,
            description=description,
            filters=filters,
            charts=charts,
        )

    def delete_dashboard(self, dashboard_id: str) -> Dict[str, Any]:
        """Delete an existing dashboard.

        Args:
            dashboard_id: ID of the dashboard to delete
        """
        return _delete_dashboard(self, dashboard_id=dashboard_id)

    def add_chart(
        self,
        dashboard_id: str,
        display_name: str,
        chart_layout: Union[Dict[str, Any], str],
        tile_type: Optional[str] = None,
        chart_datasource: Optional[Union[Dict[str, Any], str]] = None,
        visualization: Optional[Union[Dict[str, Any], str]] = None,
        drill_down_config: Optional[Union[Dict[str, Any], str]] = None,
        description: Optional[str] = None,
        query: Optional[str] = None,
        interval: Optional[Union[InputInterval, Dict[str, Any], str]] = None,
        **kwargs,
    ) -> Dict[str, Any]:
        """Add a chart to an existing dashboard.

        Args:
            dashboard_id: ID of the dashboard to add the chart to
            display_name: Display name for the chart
            chart_layout: Layout for the chart
            tile_type: Type of the tile
                (expected values: VISUALIZATION, BUTTON)
                Defaults to VISUALIZATION
            chart_datasource: Query and datasource used in the chart
                (Should be empty for Button type)
            visualization: Visualization for the chart.
            drill_down_config: Drill down configuration.
            description: Description for the chart
            query: Query for the chart
            interval: Query input interval for the chart
            **kwargs: Additional keyword arguments
                (Will be added to request payload)

        Returns:
            Dictionary containing the updated dashboard details
        """
        if tile_type:
            try:
                tile_type = TileType[tile_type.upper()]
            except ValueError as e:
                raise SecOpsError(f"Invalid tile type: {tile_type}") from e

        return _add_chart(
            self,
            dashboard_id=dashboard_id,
            display_name=display_name,
            chart_layout=chart_layout,
            tile_type=tile_type,
            chart_datasource=chart_datasource,
            visualization=visualization,
            drill_down_config=drill_down_config,
            description=description,
            query=query,
            interval=interval,
            **kwargs,
        )

    def duplicate_dashboard(
        self,
        dashboard_id: str,
        display_name: str,
        access_type: str,
        description: Optional[str] = None,
    ) -> Dict[str, Any]:
        """Duplicate an existing dashboard.

        Args:
            dashboard_id: Id of the dashboard to duplicate
            display_name: Display name for the new dashboard
            access_type: Access type for the new dashboard (PRIVATE or PUBLIC)
            description: Description for the new dashboard

        Returns:
            Dictionary containing the updated dashboard details
        """
        try:
            access_type = DashboardAccessType[access_type.upper()]
        except ValueError as e:
            raise SecOpsError(f"Invalid access type: {access_type}") from e

        return _duplicate_dashboard(
            self,
            dashboard_id=dashboard_id,
            display_name=display_name,
            access_type=access_type,
            description=description,
        )

    def remove_chart(
        self,
        dashboard_id: str,
        chart_id: str,
    ) -> Dict[str, Any]:
        """Remove a chart from a dashboard.

        Args:
            dashboard_id: ID of the dashboard containing the chart
            chart_id: ID of the chart to remove

        Returns:
            Dictionary containing the updated dashboard

        Raises:
            APIError: If the API request fails
        """
        return _remove_chart(
            self,
            dashboard_id=dashboard_id,
            chart_id=chart_id,
        )

    def get_chart(self, chart_id: str) -> Dict[str, Any]:
        """Get information about a specific chart.

        Args:
            chart_id: ID of the chart to retrieve

        Returns:
            Dictionary containing chart details
        """
        return _get_chart(self, chart_id)

    def edit_chart(
        self,
        dashboard_id: str,
        dashboard_chart: Optional[
            Union[Dict[str, Any], DashboardChart, str]
        ] = None,
        dashboard_query: Optional[
            Union[Dict[str, Any], DashboardQuery, str]
        ] = None,
    ) -> Dict[str, Any]:
        """Edit an existing chart in a dashboard.

        Args:
            dashboard_id: ID of the dashboard containing the chart
            dashboard_chart: Chart to edit in JSON or JSON string
                eg:{
                    "name": "<chart_id>"
                    "displayName": "<chart display name>",
                    "description": "<chart description>",
                    "visualization": {},
                    "chartDatasource": { "dataSources":[]},
                    "etag": "123131231321321"
                }

            dashboard_query: Chart Query to edit in JSON or JSON String
                eg:{
                    "name": "<query_id>",
                    "query": "<chart query>",
                    "input": {},
                    "etag":"123131231321321"
                }
        Returns:
            Dictionary containing the updated dashboard with edited chart
        """

        return _edit_chart(
            self,
            dashboard_id=dashboard_id,
            dashboard_chart=dashboard_chart,
            dashboard_query=dashboard_query,
        )

    def execute_dashboard_query(
        self,
        query: str,
        interval: Union[InputInterval, Dict[str, Any], str],
        filters: Optional[Union[List[Dict[str, Any]], str]] = None,
        clear_cache: Optional[bool] = None,
    ) -> Dict[str, Any]:
        """Execute a query for a dashboard.

        Args:
            dashboard_id: Id of the dashboard to execute the query for
            query: Query to execute
            interval: The time interval for the query
            filters: Filters to apply to the query
            clear_cache: Flag to read from database instead of cache

        Returns:
            Dictionary containing the query results
        """
        return _execute_dashboard_query(
            self,
            query=query,
            interval=interval,
            filters=filters,
            clear_cache=clear_cache,
        )

    def get_dashboard_query(self, query_id: str) -> Dict[str, Any]:
        """Get the dashboard query details.

        Args:
            query_id: Id of the dashboard query

        Returns:
            Dictionary containing the query details
        """
        return _get_execute_query(self, query_id=query_id)

    def get_rule_deployment(self, rule_id: str) -> Dict[str, Any]:
        """Get the current deployment for a rule.

        Args:
            rule_id: Unique ID of the detection rule (e.g., "ru_<UUID>")

        Returns:
            Dictionary containing the rule deployment information

        Raises:
            APIError: If the API request fails
        """
        return _get_rule_deployment(self, rule_id)

    def list_rule_deployments(
        self, page_size: Optional[int] = None, page_token: Optional[str] = None
    ) -> Dict[str, Any]:
        """List rule deployments for the instance.

        Args:
            page_size: Maximum number of deployments to return per page
            page_token: Token for the next page of results, if available

        Returns:
            Dictionary containing rule deployments and pagination info

        Raises:
            APIError: If the API request fails
        """
        return _list_rule_deployments(
            self, page_size=page_size, page_token=page_token
        )

    def set_rule_alerting(
        self, rule_id: str, enabled: bool = True
    ) -> Dict[str, Any]:
        """Enable or disable alerting for a rule deployment.

        Args:
            rule_id: Unique ID of the detection rule (e.g., "ru_<UUID>")
            enabled: Whether to enable (True) or disable (False) alerting

        Returns:
            Dictionary containing the updated deployment information

        Raises:
            APIError: If the API request fails
        """
        return _set_rule_alerting(self, rule_id, alerting_enabled=enabled)

    def update_rule_deployment(
        self,
        rule_id: str,
        *,
        enabled: Optional[bool] = None,
        alerting: Optional[bool] = None,
        archived: Optional[bool] = None,
        run_frequency: Optional[str] = None,
    ) -> Dict[str, Any]:
        """Generic updateDeployment wrapper.

        See RuleDeployment fields: enabled, alerting, archived, runFrequency.
        """
        return _update_rule_deployment(
            self,
            rule_id,
            enabled=enabled,
            alerting=alerting,
            archived=archived,
            run_frequency=run_frequency,
        )<|MERGE_RESOLUTION|>--- conflicted
+++ resolved
@@ -2796,8 +2796,6 @@
         """
 
         return _import_dashboard(self, dashboard=dashboard)
-<<<<<<< HEAD
-=======
 
     def export_dashboard(self, dashboard_names: List[str]) -> Dict[str, Any]:
         """Export native dashboards.
@@ -2813,7 +2811,6 @@
         """
 
         return _export_dashboard(self, dashboard_names=dashboard_names)
->>>>>>> 08f46552
 
     def list_dashboards(
         self,
