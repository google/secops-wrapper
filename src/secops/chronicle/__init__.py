# Copyright 2025 Google LLC
#
# Licensed under the Apache License, Version 2.0 (the "License");
# you may not use this file except in compliance with the License.
# You may obtain a copy of the License at
#
#     http://www.apache.org/licenses/LICENSE-2.0
#
# Unless required by applicable law or agreed to in writing, software
# distributed under the License is distributed on an "AS IS" BASIS,
# WITHOUT WARRANTIES OR CONDITIONS OF ANY KIND, either express or implied.
# See the License for the specific language governing permissions and
# limitations under the License.
#
"""Chronicle API specific functionality."""

from secops.chronicle.alert import get_alerts
from secops.chronicle.case import get_cases
from secops.chronicle.client import (
    ChronicleClient,
    ValueType,
    _detect_value_type,
)
from secops.chronicle.dashboard import (
    DashboardAccessType,
    DashboardView,
    InputInterval,
    TileType,
    add_chart,
    create_dashboard,
    delete_dashboard,
    duplicate_dashboard,
    execute_query,
    get_dashboard,
    list_dashboards,
    remove_chart,
    update_dashboard,
)
from secops.chronicle.data_export import (
    AvailableLogType,
    cancel_data_export,
    create_data_export,
    fetch_available_log_types,
    get_data_export,
)

# Import data table and reference list classes
from secops.chronicle.data_table import DataTableColumnType
from secops.chronicle.entity import summarize_entity
from secops.chronicle.gemini import (
    Block,
    GeminiResponse,
    NavigationAction,
    SuggestedAction,
)
from secops.chronicle.ioc import list_iocs
from secops.chronicle.log_ingest import (
    create_forwarder,
    extract_forwarder_id,
    get_forwarder,
    get_or_create_forwarder,
    ingest_log,
    list_forwarders,
)
from secops.chronicle.log_types import (
    LogType,
    get_all_log_types,
    get_log_type_description,
    is_valid_log_type,
    search_log_types,
)
from secops.chronicle.models import (
    AlertCount,
    Case,
    CaseList,
    DataExport,
    DataExportStage,
    DataExportStatus,
    Entity,
    EntityMetadata,
    EntityMetrics,
    EntitySummary,
    FileMetadataAndProperties,
    PrevalenceData,
    SoarPlatformInfo,
    TimeInterval,
    Timeline,
    TimelineBucket,
    WidgetMetadata,
)
from secops.chronicle.nl_search import translate_nl_to_udm
from secops.chronicle.reference_list import (
    ReferenceListSyntaxType,
    ReferenceListView,
)

# Rule functionality
from secops.chronicle.rule import (
    create_rule,
    delete_rule,
    enable_rule,
    get_rule,
    list_rules,
    search_rules,
    update_rule,
)
from secops.chronicle.rule_alert import (
    bulk_update_alerts,
    get_alert,
    search_rule_alerts,
    update_alert,
)
from secops.chronicle.rule_detection import list_detections, list_errors
from secops.chronicle.rule_exclusion import (
    UpdateRuleDeployment,
    compute_rule_exclusion_activity,
    create_rule_exclusion,
    get_rule_exclusion,
    get_rule_exclusion_deployment,
    list_rule_exclusions,
    patch_rule_exclusion,
    update_rule_exclusion_deployment,
)
from secops.chronicle.rule_retrohunt import create_retrohunt, get_retrohunt
from secops.chronicle.rule_set import batch_update_curated_rule_set_deployments
from secops.chronicle.rule_validation import ValidationResult
from secops.chronicle.search import search_udm
from secops.chronicle.stats import get_stats
from secops.chronicle.udm_search import fetch_udm_search_csv
from secops.chronicle.validate import validate_query
from secops.chronicle.udm_mapping import (
    generate_udm_key_value_mappings,
    RowLogFormat,
)

__all__ = [
    # Client
    "_detect_value_type",
    "ChronicleClient",
    "ValueType",
    # UDM and Search
    "fetch_udm_search_csv",
    "validate_query",
    "get_stats",
    "search_udm",
    # Natural Language Search
    "translate_nl_to_udm",
    # Entity
    "summarize_entity",
    # IoC
    "list_iocs",
    # Case
    "get_cases",
    # Alert
    "get_alerts",
    # Log Ingestion
    "ingest_log",
    "create_forwarder",
    "get_or_create_forwarder",
    "list_forwarders",
    "get_forwarder",
    "extract_forwarder_id",
    # Log Types
    "LogType",
    "get_all_log_types",
    "is_valid_log_type",
    "get_log_type_description",
    "search_log_types",
    # Data Export
    "get_data_export",
    "create_data_export",
    "cancel_data_export",
    "fetch_available_log_types",
    "AvailableLogType",
    "DataExport",
    "DataExportStatus",
    "DataExportStage",
    # Rule management
    "create_rule",
    "get_rule",
    "list_rules",
    "update_rule",
    "delete_rule",
    "enable_rule",
    "search_rules",
    # Rule exclusion operations
    "create_rule_exclusion",
    "get_rule_exclusion",
    "list_rule_exclusions",
    "patch_rule_exclusion",
    "compute_rule_exclusion_activity",
    "get_rule_exclusion_deployment",
    "update_rule_exclusion_deployment",
    # UDM Mapping
    "generate_udm_key_value_mappings",
    # Rule alert operations
    "get_alert",
    "update_alert",
    "bulk_update_alerts",
    "search_rule_alerts",
    # Rule detection operations
    "list_detections",
    "list_errors",
    # Rule retrohunt operations
    "create_retrohunt",
    "get_retrohunt",
    # Rule set operations
    "batch_update_curated_rule_set_deployments",
    # Native Dashboard
    "add_chart",
    "create_dashboard",
    "delete_dashboard",
    "duplicate_dashboard",
    "execute_query",
    "get_dashboard",
    "list_dashboards",
    "remove_chart",
    "update_dashboard",
    # Models
    "Entity",
    "EntityMetadata",
    "EntityMetrics",
    "TimeInterval",
    "TimelineBucket",
    "Timeline",
    "WidgetMetadata",
    "EntitySummary",
    "AlertCount",
    "Case",
    "SoarPlatformInfo",
    "CaseList",
    "PrevalenceData",
    "FileMetadataAndProperties",
    "ValidationResult",
    "GeminiResponse",
    "Block",
    "SuggestedAction",
    "NavigationAction",
    "UpdateRuleDeployment",
<<<<<<< HEAD
    "DashboardAccessType",
    "DashboardView",
    "InputInterval",
    "TileType",
=======
    "RowLogFormat",
>>>>>>> 75f95d98
    # Data Table and Reference List
    "DataTableColumnType",
    "ReferenceListSyntaxType",
    "ReferenceListView",
]<|MERGE_RESOLUTION|>--- conflicted
+++ resolved
@@ -237,14 +237,11 @@
     "SuggestedAction",
     "NavigationAction",
     "UpdateRuleDeployment",
-<<<<<<< HEAD
+    "RowLogFormat",
     "DashboardAccessType",
     "DashboardView",
     "InputInterval",
     "TileType",
-=======
-    "RowLogFormat",
->>>>>>> 75f95d98
     # Data Table and Reference List
     "DataTableColumnType",
     "ReferenceListSyntaxType",
