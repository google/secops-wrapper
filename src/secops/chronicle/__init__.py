--- conflicted
+++ resolved
@@ -172,10 +172,7 @@
     list_curated_rule_set_deployments,
     list_curated_rule_sets,
     list_curated_rules,
-<<<<<<< HEAD
-=======
     search_curated_detections,
->>>>>>> 3af294c7
     update_curated_rule_set_deployment,
 )
 from secops.chronicle.rule_validation import ValidationResult
